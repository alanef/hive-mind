--- conflicted
+++ resolved
@@ -67,29 +67,39 @@
 | `review.mjs` | Code review automation | Collaborative AI reviews, automated feedback |
 | `reviewers-hive.mjs` | Review team management | Multi-agent consensus, reviewer assignment |
 
-### solve.mjs Options
+## 🔧 solve.mjs Options
 ```bash
 ./solve.mjs <issue-url> [options]
 
-  --model, -m         Model (sonnet, opus)                [default: sonnet]
-  --fork, -f          Fork repo if no write access       [default: false]
-  --resume, -r        Resume from session ID
-  --verbose, -v       Enable verbose logging              [default: false]
-  --dry-run, -n       Prepare only, don't execute        [default: false]
-  --attach-solution-logs  Attach logs to PR (⚠️ sensitive) [default: false]
-```
-
-### hive.mjs Options  
+  --model, -m           Model (sonnet, opus)                  [default: sonnet]
+  --fork, -f            Fork repo if no write access         [default: false]
+  --resume, -r          Resume from session ID
+  --verbose, -v         Enable verbose logging                [default: false]
+  --dry-run, -n         Prepare only, don't execute          [default: false]
+  --only-prepare-command  Only prepare and print claude command [default: false]
+  --auto-pull-request-creation  Create draft PR before Claude [default: false]
+  --attach-solution-logs  Attach logs to PR (⚠️ sensitive)   [default: false]
+```
+
+## 🔧 hive.mjs Options  
 ```bash
 ./hive.mjs <github-url> [options]
 
-  --monitor-tag, -t   Label to monitor                   [default: "help wanted"]
-  --all-issues, -a    Monitor all issues (ignore labels) [default: false]
-  --concurrency, -c   Parallel workers                   [default: 2]
-  --max-issues        Limit processed issues             [default: unlimited]
-  --interval, -i      Poll interval (seconds)            [default: 300]
-  --once              Single run (don't monitor)         [default: false]
-  --skip-issues-with-prs  Skip issues with existing PRs  [default: false]
+  --monitor-tag, -t     Label to monitor                     [default: "help wanted"]
+  --all-issues, -a      Monitor all issues (ignore labels)   [default: false]
+  --concurrency, -c     Parallel workers                     [default: 2]
+  --max-issues          Limit processed issues               [default: unlimited]
+  --interval, -i        Poll interval (seconds)              [default: 300]
+  --once                Single run (don't monitor)           [default: false]
+  --skip-issues-with-prs  Skip issues with existing PRs     [default: false]
+  --pull-requests-per-issue  Number of PRs per issue        [default: 1]
+  --dry-run             List issues without processing       [default: false]
+  --verbose, -v         Enable verbose logging               [default: false]
+  --min-disk-space      Minimum disk space in MB             [default: 500]
+  --auto-cleanup        Clean /tmp/* /var/tmp/* on success   [default: false]
+  --fork, -f            Fork repos if no write access       [default: false]
+  --force-claude-bun-run     Switch Claude to bun runtime    [default: false]
+  --force-claude-nodejs-run  Restore Claude to Node.js       [default: false]
 ```
 
 ## 🏗️ Architecture
@@ -142,7 +152,6 @@
 # Solve with detailed logging and solution attachment
 ./solve.mjs https://github.com/owner/repo/issues/123 --verbose --attach-solution-logs
 
-<<<<<<< HEAD
 # Dry run to see what would happen
 ./solve.mjs https://github.com/owner/repo/issues/123 --dry-run
 ```
@@ -160,6 +169,9 @@
 
 # Skip issues that already have PRs
 ./hive.mjs https://github.com/org/repo --skip-issues-with-prs --verbose
+
+# Auto-cleanup temporary files and fork repos if needed
+./hive.mjs https://github.com/org/repo --auto-cleanup --fork --concurrency 5
 ```
 
 ### Session Management
@@ -176,30 +188,6 @@
 Find resume commands in logs:
 ```bash
 grep -E '\(cd /tmp/gh-issue-solver-[0-9]+ && claude --resume [0-9a-f-]{36}\)' hive-*.log
-=======
-The master mind (orchestrator) AI that constrols hive/swarm of AIs or humans.
-
-The HIVE MIND. The SWARM MIND.
-
-## WARNING
-
-It is UNSAFE to run this software on your developer machine.
-
-It is recommended to use SEPARATE Ubuntu 24.04 installation (installation script is prepared for you).
-
-This software uses full autonomous mode of Claude Code, that means it is free to execute any commands it see fit.
-
-That mean it can lead to unexpected side effects.
-
-There is also a known issue of space leakage. So you need to make sure you are able to reinstall your virtual machine to clear space and/or any damage to the virtual machine.
-
-Minimum system requirements to run `hive.mjs`:
-```
-1 CPU Core
-1 GB RAM
-> 2 GB SWAP
-50 GB disk space
->>>>>>> 84a7e79f
 ```
 
 ## 🤝 Human-AI Collaboration
@@ -220,7 +208,6 @@
 
 All documentation files are automatically checked:
 ```bash
-<<<<<<< HEAD
 find docs/ -name "*.md" -exec wc -l {} + | awk '$1 > 1000 {print "ERROR: " $2 " has " $1 " lines (max 1000)"}'
 ```
 
@@ -230,16 +217,4 @@
 
 ## 🤖 Contributing
 
-This project uses AI-driven development. See [CONTRIBUTING.md](./docs/CONTRIBUTING.md) for human-AI collaboration guidelines.
-=======
-curl -fsSL -o- https://github.com/deep-assistant/hive-mind/raw/refs/heads/main/ubuntu-24-server-install.sh | bash
-```
-
-## Debugging
-
-### Find all `claude --resume` commands in hive logs
-
-```bash
-grep -E '\(cd /tmp/gh-issue-solver-[0-9]+ && claude --resume [0-9a-f-]{36}\)' hive-*.log
-```
->>>>>>> 84a7e79f
+This project uses AI-driven development. See [CONTRIBUTING.md](./docs/CONTRIBUTING.md) for human-AI collaboration guidelines.