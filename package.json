--- conflicted
+++ resolved
@@ -1,10 +1,6 @@
 {
   "name": "@deep-assistant/hive-mind",
-<<<<<<< HEAD
-  "version": "0.13.0",
-=======
-  "version": "0.13.6",
->>>>>>> 6da4d0a4
+  "version": "0.14.0",
   "description": "AI-powered issue solver and hive mind for collaborative problem solving",
   "main": "src/hive.mjs",
   "type": "module",
