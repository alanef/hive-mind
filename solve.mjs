#!/usr/bin/env node

// Use use-m to dynamically import modules for cross-runtime compatibility
const { use } = eval(await (await fetch('https://unpkg.com/use-m/use.js')).text());

// Use command-stream for consistent $ behavior across runtimes
const { $ } = await use('command-stream');

const yargs = (await use('yargs@latest')).default;
const os = (await use('os')).default;
const path = (await use('path')).default;
const fs = (await use('fs')).promises;
const crypto = (await use('crypto')).default;

// Global log file reference
let logFile = null;

// Function to check available disk space
const checkDiskSpace = async (minSpaceMB = 500) => {
  try {
    const { stdout } = await $`df -BM . | tail -1 | awk '{print $4}'`;
    const availableMB = parseInt(stdout.toString().replace('M', ''));
    
    if (availableMB < minSpaceMB) {
      await log(`❌ Insufficient disk space: ${availableMB}MB available, ${minSpaceMB}MB required`, { level: 'error' });
      await log('   This may prevent successful pull request creation.', { level: 'error' });
      await log('   Please free up disk space and try again.', { level: 'error' });
      return false;
    }
    
    await log(`💾 Disk space check: ${availableMB}MB available (${minSpaceMB}MB required) ✅`);
    return true;
  } catch (error) {
    await log(`⚠️  Could not check disk space: ${error.message}`, { level: 'warning' });
    await log('   Continuing anyway, but disk space issues may occur.', { level: 'warning' });
    return true; // Continue on check failure to avoid blocking execution
  }
};

// Helper function to log to both console and file
const log = async (message, options = {}) => {
  const { level = 'info', verbose = false } = options;
  
  // Skip verbose logs unless --verbose is enabled
  if (verbose && !global.verboseMode) {
    return;
  }
  
  // Write to file if log file is set
  if (logFile) {
    const logMessage = `[${new Date().toISOString()}] [${level.toUpperCase()}] ${message}`;
    await fs.appendFile(logFile, logMessage + '\n').catch(() => {});
  }
  
  // Write to console based on level
  switch (level) {
    case 'error':
      console.error(message);
      break;
    case 'warning':
    case 'warn':
      console.warn(message);
      break;
    case 'info':
    default:
      console.log(message);
      break;
  }
};

// Helper function to mask GitHub tokens in text
const maskGitHubToken = (token) => {
  if (!token || token.length < 12) {
    return token; // Don't mask very short strings
  }
  
  const start = token.substring(0, 5);
  const end = token.substring(token.length - 5);
  const middle = '*'.repeat(Math.max(token.length - 10, 3));
  
  return start + middle + end;
};

// Helper function to get GitHub tokens from local config files
const getGitHubTokensFromFiles = async () => {
  const tokens = [];
  
  try {
    // Check ~/.config/gh/hosts.yml
    const hostsFile = path.join(os.homedir(), '.config/gh/hosts.yml');
    if (await fs.access(hostsFile).then(() => true).catch(() => false)) {
      const hostsContent = await fs.readFile(hostsFile, 'utf8');
      
      // Look for oauth_token and api_token patterns
      const oauthMatches = hostsContent.match(/oauth_token:\s*([^\s\n]+)/g);
      if (oauthMatches) {
        for (const match of oauthMatches) {
          const token = match.split(':')[1].trim();
          if (token && !tokens.includes(token)) {
            tokens.push(token);
          }
        }
      }
      
      const apiMatches = hostsContent.match(/api_token:\s*([^\s\n]+)/g);
      if (apiMatches) {
        for (const match of apiMatches) {
          const token = match.split(':')[1].trim();
          if (token && !tokens.includes(token)) {
            tokens.push(token);
          }
        }
      }
    }
  } catch (error) {
    // Silently ignore file access errors
  }
  
  return tokens;
};

// Helper function to get GitHub tokens from gh command output
const getGitHubTokensFromCommand = async () => {
  const tokens = [];
  
  try {
    // Run gh auth status to get token info
    const authResult = await $`gh auth status 2>&1`.catch(() => ({ stdout: '', stderr: '' }));
    const authOutput = authResult.stdout?.toString() + authResult.stderr?.toString() || '';
    
    // Look for token patterns in the output
    const tokenPatterns = [
      /(?:token|oauth|api)[:\s]*([a-zA-Z0-9_]{20,})/gi,
      /gh[pou]_[a-zA-Z0-9_]{20,}/gi
    ];
    
    for (const pattern of tokenPatterns) {
      const matches = authOutput.match(pattern);
      if (matches) {
        for (let match of matches) {
          // Clean up the match
          const token = match.replace(/^(?:token|oauth|api)[:\s]*/, '').trim();
          if (token && token.length >= 20 && !tokens.includes(token)) {
            tokens.push(token);
          }
        }
      }
    }
  } catch (error) {
    // Silently ignore command errors
  }
  
  return tokens;
};

// Helper function to sanitize log content by masking GitHub tokens
const sanitizeLogContent = async (logContent) => {
  let sanitized = logContent;
  
  try {
    // Get tokens from both sources
    const fileTokens = await getGitHubTokensFromFiles();
    const commandTokens = await getGitHubTokensFromCommand();
    const allTokens = [...new Set([...fileTokens, ...commandTokens])];
    
    // Mask each token found
    for (const token of allTokens) {
      if (token && token.length >= 12) {
        const maskedToken = maskGitHubToken(token);
        // Use global replace to mask all occurrences
        sanitized = sanitized.split(token).join(maskedToken);
      }
    }
    
    // Also look for and mask common GitHub token patterns directly in the log
    const tokenPatterns = [
      /gh[pou]_[a-zA-Z0-9_]{20,}/g,
      /(?:^|[\s:=])([a-f0-9]{40})(?=[\s\n]|$)/gm, // 40-char hex tokens (like personal access tokens)
      /(?:^|[\s:=])([a-zA-Z0-9_]{20,})(?=[\s\n]|$)/gm // General long tokens
    ];
    
    for (const pattern of tokenPatterns) {
      sanitized = sanitized.replace(pattern, (match, token) => {
        if (token && token.length >= 20) {
          return match.replace(token, maskGitHubToken(token));
        }
        return match;
      });
    }
    
    await log(`  🔒 Sanitized ${allTokens.length} detected GitHub tokens in log content`, { verbose: true });
    
  } catch (error) {
    await log(`  ⚠️  Warning: Could not fully sanitize log content: ${error.message}`, { verbose: true });
  }
  
  return sanitized;
};

// Configure command line arguments - GitHub issue URL as positional argument
const argv = yargs(process.argv.slice(2))
  .usage('Usage: $0 <issue-url> [options]')
  .positional('issue-url', {
    type: 'string',
    description: 'The GitHub issue URL to solve'
  })
  .option('resume', {
    type: 'string',
    description: 'Resume from a previous session ID (when limit was reached)',
    alias: 'r'
  })
  .option('only-prepare-command', {
    type: 'boolean',
    description: 'Only prepare and print the claude command without executing it',
  })
  .option('dry-run', {
    type: 'boolean',
    description: 'Prepare everything but do not execute Claude (alias for --only-prepare-command)',
    alias: 'n'
  })
  .option('model', {
    type: 'string',
    description: 'Model to use (opus or sonnet)',
    alias: 'm',
    default: 'sonnet',
    choices: ['opus', 'sonnet']
  })
  .option('auto-pull-request-creation', {
    type: 'boolean',
    description: 'Automatically create a draft pull request before running Claude',
    default: true
  })
  .option('verbose', {
    type: 'boolean',
    description: 'Enable verbose logging for debugging',
    alias: 'v',
    default: false
  })
  .option('fork', {
    type: 'boolean',
    description: 'Fork the repository if you don\'t have write access',
    alias: 'f',
    default: false
  })
  .option('attach-solution-logs', {
    type: 'boolean',
    description: 'Upload the solution log file to the Pull Request on completion (⚠️ WARNING: May expose sensitive data)',
    default: false,
    alias: 'attach-logs'
  })
  .option('auto-continue', {
    type: 'boolean',
    description: 'Automatically continue with existing PRs for this issue if they are older than 24 hours',
    default: false
  })
  .option('min-disk-space', {
    type: 'number',
    description: 'Minimum required disk space in MB (default: 500)',
    default: 500
  })
  .demandCommand(1, 'The GitHub issue URL is required')
  .help('h')
  .alias('h', 'help')
  .argv;

const issueUrl = argv._[0];

// Set global verbose mode for log function
global.verboseMode = argv.verbose;

// Show security warning for attach-solution-logs option
if (argv.attachSolutionLogs) {
  await log('');
  await log('⚠️  SECURITY WARNING: --attach-solution-logs is ENABLED', { level: 'warning' });
  await log('');
  await log('   This option will upload the complete solution log file to the Pull Request.');
  await log('   The log may contain sensitive information such as:');
  await log('   • API keys, tokens, or secrets');
  await log('   • File paths and directory structures');
  await log('   • Command outputs and error messages');
  await log('   • Internal system information');
  await log('');
  await log('   ⚠️  DO NOT use this option with public repositories or if the log');
  await log('       might contain sensitive data that should not be shared publicly.');
  await log('');
  await log('   Continuing in 5 seconds... (Press Ctrl+C to abort)');
  await log('');
  
  // Give user time to abort if they realize this might be dangerous
  for (let i = 5; i > 0; i--) {
    process.stdout.write(`\r   Countdown: ${i} seconds remaining...`);
    await new Promise(resolve => setTimeout(resolve, 1000));
  }
  process.stdout.write('\r   Proceeding with log attachment enabled.                    \n');
  await log('');
}

// Create permanent log file immediately with timestamp
const scriptDir = path.dirname(process.argv[1]);
const timestamp = new Date().toISOString().replace(/[:.]/g, '-');
logFile = path.join(scriptDir, `solve-${timestamp}.log`);

// Create the log file immediately
await fs.writeFile(logFile, `# Solve.mjs Log - ${new Date().toISOString()}\n\n`);
await log(`📁 Log file: ${logFile}`);
await log(`   (All output will be logged here)`);

// Check disk space before proceeding
const hasEnoughSpace = await checkDiskSpace(argv.minDiskSpace || 500);
if (!hasEnoughSpace) {
  process.exit(1);
}

// Helper function to format aligned console output
const formatAligned = (icon, label, value, indent = 0) => {
  const spaces = ' '.repeat(indent);
  const labelWidth = 25 - indent;
  const paddedLabel = label.padEnd(labelWidth, ' ');
  return `${spaces}${icon} ${paddedLabel} ${value || ''}`;
};

<<<<<<< HEAD
// Helper function to check if CLAUDE.md exists in a PR branch
const checkClaudeMdInBranch = async (owner, repo, branchName) => {
  try {
    // Use GitHub CLI to check if CLAUDE.md exists in the branch
    const result = await $`gh api repos/${owner}/${repo}/contents/CLAUDE.md?ref=${branchName}`;
    return result.code === 0;
  } catch (error) {
    // If file doesn't exist or there's an error, CLAUDE.md doesn't exist
    return false;
  }
};

=======
// Helper function to check GitHub permissions and warn about missing scopes
const checkGitHubPermissions = async () => {
  try {
    await log(`\n🔐 Checking GitHub authentication and permissions...`);
    
    // Get auth status including token scopes
    const authStatusResult = await $`gh auth status 2>&1`;
    const authOutput = authStatusResult.stdout.toString() + authStatusResult.stderr.toString();
    
    if (authStatusResult.code !== 0 || authOutput.includes('not logged into any GitHub hosts')) {
      await log(`❌ GitHub authentication error: Not logged in`, { level: 'error' });
      await log(`   To fix this, run: gh auth login`, { level: 'error' });
      return false;
    }
    
    await log(`✅ GitHub authentication: OK`);
    
    // Parse the auth status output to extract token scopes
    const scopeMatch = authOutput.match(/Token scopes:\s*(.+)/);
    if (!scopeMatch) {
      await log(`⚠️  Warning: Could not determine token scopes from auth status`, { level: 'warning' });
      return true; // Continue despite not being able to check scopes
    }
    
    // Extract individual scopes from the format: 'scope1', 'scope2', 'scope3'
    const scopeString = scopeMatch[1];
    const scopes = scopeString.match(/'([^']+)'/g)?.map(s => s.replace(/'/g, '')) || [];
    await log(`📋 Token scopes: ${scopes.join(', ')}`);
    
    // Check for important scopes and warn if missing
    const warnings = [];
    
    if (!scopes.includes('workflow')) {
      warnings.push({
        scope: 'workflow',
        issue: 'Cannot push changes to .github/workflows/ directory',
        solution: 'Run: gh auth refresh -h github.com -s workflow'
      });
    }
    
    if (!scopes.includes('repo')) {
      warnings.push({
        scope: 'repo',
        issue: 'Limited repository access (may not be able to create PRs or push to private repos)',
        solution: 'Run: gh auth refresh -h github.com -s repo'
      });
    }
    
    // Display warnings
    if (warnings.length > 0) {
      await log(`\n⚠️  Permission warnings detected:`, { level: 'warning' });
      
      for (const warning of warnings) {
        await log(`\n   Missing scope: '${warning.scope}'`, { level: 'warning' });
        await log(`   Impact: ${warning.issue}`, { level: 'warning' });
        await log(`   Solution: ${warning.solution}`, { level: 'warning' });
      }
      
      await log(`\n   💡 You can continue, but some operations may fail due to insufficient permissions.`, { level: 'warning' });
      await log(`   💡 To avoid issues, it's recommended to refresh your authentication with the missing scopes.`, { level: 'warning' });
    } else {
      await log(`✅ All required permissions: Available`);
    }
    
    return true;
  } catch (error) {
    await log(`⚠️  Warning: Could not check GitHub permissions: ${error.message}`, { level: 'warning' });
    await log(`   Continuing anyway, but some operations may fail if permissions are insufficient`, { level: 'warning' });
    return true; // Continue despite permission check failure
  }
};

// Check GitHub permissions early in the process
const hasValidAuth = await checkGitHubPermissions();
if (!hasValidAuth) {
  await log(`\n❌ Cannot proceed without valid GitHub authentication`, { level: 'error' });
  process.exit(1);
}

>>>>>>> 778c89b8
// Validate GitHub issue or pull request URL format
const isIssueUrl = issueUrl.match(/^https:\/\/github\.com\/[^\/]+\/[^\/]+\/issues\/\d+$/);
const isPrUrl = issueUrl.match(/^https:\/\/github\.com\/[^\/]+\/[^\/]+\/pull\/\d+$/);

if (!isIssueUrl && !isPrUrl) {
  await log('Error: Please provide a valid GitHub issue or pull request URL', { level: 'error' });
  await log('  Examples:', { level: 'error' });
  await log('    https://github.com/owner/repo/issues/123 (issue)', { level: 'error' });
  await log('    https://github.com/owner/repo/pull/456 (pull request)', { level: 'error' });
  process.exit(1);
}

const claudePath = process.env.CLAUDE_PATH || 'claude';

// Extract repository and number from URL
const urlParts = issueUrl.split('/');
const owner = urlParts[3];
const repo = urlParts[4];
const urlNumber = urlParts[6]; // Could be issue or PR number

// Determine mode and get issue details
let issueNumber;
let prNumber;
let prBranch;
let isContinueMode = false;

// Auto-continue logic: check for existing PRs if --auto-continue is enabled
if (argv.autoContinue && isIssueUrl) {
  issueNumber = urlNumber;
  await log(`🔍 Auto-continue enabled: Checking for existing PRs for issue #${issueNumber}...`);
  
  try {
    // Get all PRs linked to this issue
    const prListResult = await $`gh pr list --repo ${owner}/${repo} --search "linked:issue-${issueNumber}" --json number,createdAt,headRefName,isDraft,state --limit 10`;
    
    if (prListResult.code === 0) {
      const prs = JSON.parse(prListResult.stdout.toString().trim() || '[]');
      
      if (prs.length > 0) {
        await log(`📋 Found ${prs.length} existing PR(s) linked to issue #${issueNumber}`);
        
        // Find PRs that are older than 24 hours
        const now = new Date();
        const twentyFourHoursAgo = new Date(now.getTime() - 24 * 60 * 60 * 1000);
        
        for (const pr of prs) {
          const createdAt = new Date(pr.createdAt);
          const ageHours = Math.floor((now - createdAt) / (1000 * 60 * 60));
          
          await log(`  PR #${pr.number}: created ${ageHours}h ago (${pr.state}, ${pr.isDraft ? 'draft' : 'ready'})`);
          
          // Check if PR is open (not closed)
          if (pr.state === 'OPEN') {
            // Check if CLAUDE.md exists in this PR branch
            const claudeMdExists = await checkClaudeMdInBranch(owner, repo, pr.headRefName);
            
            if (!claudeMdExists) {
              await log(`✅ Auto-continue: Using PR #${pr.number} (CLAUDE.md missing - work completed, branch: ${pr.headRefName})`);
              
              // Switch to continue mode immediately (don't wait 24 hours if CLAUDE.md is missing)
              isContinueMode = true;
              prNumber = pr.number;
              prBranch = pr.headRefName;
              break;
            } else if (createdAt < twentyFourHoursAgo) {
              await log(`✅ Auto-continue: Using PR #${pr.number} (created ${ageHours}h ago, branch: ${pr.headRefName})`);
              
              // Switch to continue mode
              isContinueMode = true;
              prNumber = pr.number;
              prBranch = pr.headRefName;
              break;
            } else {
              await log(`  PR #${pr.number}: CLAUDE.md exists, age ${ageHours}h < 24h - skipping`);
            }
          }
        }
        
        if (!isContinueMode) {
          await log(`⏭️  No suitable PRs found (missing CLAUDE.md or older than 24h) - creating new PR as usual`);
        }
      } else {
        await log(`📝 No existing PRs found for issue #${issueNumber} - creating new PR`);
      }
    }
  } catch (prSearchError) {
    await log(`⚠️  Warning: Could not search for existing PRs: ${prSearchError.message}`, { level: 'warning' });
    await log(`   Continuing with normal flow...`);
  }
}

if (isPrUrl) {
  isContinueMode = true;
  prNumber = urlNumber;
  
  await log(`🔄 Continue mode: Working with PR #${prNumber}`);
  
  // Get PR details to find the linked issue and branch
  try {
    const prResult = await $`gh pr view ${prNumber} --repo ${owner}/${repo} --json headRefName,body,number`;
    
    if (prResult.code !== 0) {
      await log('Error: Failed to get PR details', { level: 'error' });
      await log(`Error: ${prResult.stderr ? prResult.stderr.toString() : 'Unknown error'}`, { level: 'error' });
      process.exit(1);
    }
    
    const prData = JSON.parse(prResult.stdout.toString());
    prBranch = prData.headRefName;
    
    await log(`📝 PR branch: ${prBranch}`);
    
    // Extract issue number from PR body (look for "fixes #123", "closes #123", etc.)
    const prBody = prData.body || '';
    const issueMatch = prBody.match(/(?:fixes|closes|resolves)\s+(?:.*?[/#])?(\d+)/i);
    
    if (issueMatch) {
      issueNumber = issueMatch[1];
      await log(`🔗 Found linked issue #${issueNumber}`);
    } else {
      // If no linked issue found, we can still continue but warn
      await log('⚠️  Warning: No linked issue found in PR body', { level: 'warning' });
      await log('   The PR should contain "Fixes #123" or similar to link an issue', { level: 'warning' });
      // Set issueNumber to PR number as fallback
      issueNumber = prNumber;
    }
  } catch (error) {
    await log(`Error: Failed to process PR: ${error.message}`, { level: 'error' });
    process.exit(1);
  }
} else {
  // Traditional issue mode
  issueNumber = urlNumber;
  await log(`📝 Issue mode: Working with issue #${issueNumber}`);
}

// Create or find temporary directory for cloning the repository
let tempDir;
let isResuming = argv.resume;

if (isResuming) {
  // When resuming, try to find existing directory or create a new one
  const scriptDir = path.dirname(process.argv[1]);
  const sessionLogPattern = path.join(scriptDir, `${argv.resume}.log`);

  try {
    // Check if session log exists to verify session is valid
    await fs.access(sessionLogPattern);
    await log(`🔄 Resuming session ${argv.resume} (session log found)`);

    // For resumed sessions, create new temp directory since old one may be cleaned up
    tempDir = path.join(os.tmpdir(), `gh-issue-solver-resume-${argv.resume}-${Date.now()}`);
    await fs.mkdir(tempDir, { recursive: true });
    await log(`Creating new temporary directory for resumed session: ${tempDir}`);
  } catch (err) {
    await log(`Warning: Session log for ${argv.resume} not found, but continuing with resume attempt`);
    tempDir = path.join(os.tmpdir(), `gh-issue-solver-resume-${argv.resume}-${Date.now()}`);
    await fs.mkdir(tempDir, { recursive: true });
    await log(`Creating temporary directory for resumed session: ${tempDir}`);
  }
} else {
  tempDir = path.join(os.tmpdir(), `gh-issue-solver-${Date.now()}`);
  await fs.mkdir(tempDir, { recursive: true });
  await log(`\nCreating temporary directory: ${tempDir}`);
}

try {
  // Determine if we need to fork the repository
  let repoToClone = `${owner}/${repo}`;
  let forkedRepo = null;
  let upstreamRemote = null;
  
  if (argv.fork) {
    await log(`\n${formatAligned('🍴', 'Fork mode:', 'ENABLED')}`);
    await log(`${formatAligned('', 'Checking fork status...', '')}\n`);
    
    // Get current user
    const userResult = await $`gh api user --jq .login`;
    if (userResult.code !== 0) {
      await log(`${formatAligned('❌', 'Error:', 'Failed to get current user')}`);
      process.exit(1);
    }
    const currentUser = userResult.stdout.toString().trim();
    
    // Check if fork already exists
    const forkCheckResult = await $`gh repo view ${currentUser}/${repo} --json name 2>/dev/null`;
    
    if (forkCheckResult.code === 0) {
      // Fork exists
      await log(`${formatAligned('✅', 'Fork exists:', `${currentUser}/${repo}`)}`);
      repoToClone = `${currentUser}/${repo}`;
      forkedRepo = `${currentUser}/${repo}`;
      upstreamRemote = `${owner}/${repo}`;
    } else {
      // Need to create fork
      await log(`${formatAligned('🔄', 'Creating fork...', '')}`);
      const forkResult = await $`gh repo fork ${owner}/${repo} --clone=false`;
      
      if (forkResult.code !== 0) {
        await log(`${formatAligned('❌', 'Error:', 'Failed to create fork')}`);
        await log(forkResult.stderr ? forkResult.stderr.toString() : 'Unknown error');
        process.exit(1);
      }
      
      await log(`${formatAligned('✅', 'Fork created:', `${currentUser}/${repo}`)}`);
      repoToClone = `${currentUser}/${repo}`;
      forkedRepo = `${currentUser}/${repo}`;
      upstreamRemote = `${owner}/${repo}`;
      
      // Wait a moment for fork to be ready
      await log(`${formatAligned('⏳', 'Waiting:', 'For fork to be ready...')}`);
      await new Promise(resolve => setTimeout(resolve, 3000));
    }
  }
  
  // Clone the repository (or fork) using gh tool with authentication
  await log(`\n${formatAligned('📥', 'Cloning repository:', repoToClone)}`);
  
  // Use 2>&1 to capture all output and filter "Cloning into" message
  const cloneResult = await $`gh repo clone ${repoToClone} ${tempDir} 2>&1`;
  
  // Verify clone was successful
  if (cloneResult.code !== 0) {
    const errorOutput = (cloneResult.stderr || cloneResult.stdout || 'Unknown error').toString().trim();
    await log(``);
    await log(`${formatAligned('❌', 'CLONE FAILED', '')}`, { level: 'error' });
    await log(``);
    await log(`  🔍 What happened:`);
    await log(`     Failed to clone repository ${repoToClone}`);
    await log(``);
    await log(`  📦 Error details:`);
    for (const line of errorOutput.split('\n')) {
      if (line.trim()) await log(`     ${line}`);
    }
    await log(``);
    await log(`  💡 Common causes:`);
    await log(`     • Repository doesn't exist or is private`);
    await log(`     • No GitHub authentication`);
    await log(`     • Network connectivity issues`);
    if (argv.fork) {
      await log(`     • Fork not ready yet (try again in a moment)`);
    }
    await log(``);
    await log(`  🔧 How to fix:`);
    await log(`     1. Check authentication: gh auth status`);
    await log(`     2. Login if needed: gh auth login`);
    await log(`     3. Verify access: gh repo view ${owner}/${repo}`);
    if (argv.fork) {
      await log(`     4. Check fork: gh repo view ${repoToClone}`);
    }
    await log(``);
    process.exit(1);
  }

  await log(`${formatAligned('✅', 'Cloned to:', tempDir)}`);
  
  // Verify and fix remote configuration
  const remoteCheckResult = await $({ cwd: tempDir })`git remote -v 2>&1`;
  if (!remoteCheckResult.stdout || !remoteCheckResult.stdout.toString().includes('origin')) {
    await log(`   Setting up git remote...`, { verbose: true });
    // Add origin remote manually
    await $({ cwd: tempDir })`git remote add origin https://github.com/${repoToClone}.git 2>&1`;
  }
  
  // If using fork, set up upstream remote
  if (forkedRepo && upstreamRemote) {
    await log(`${formatAligned('🔗', 'Setting upstream:', upstreamRemote)}`);
    const upstreamResult = await $({ cwd: tempDir })`git remote add upstream https://github.com/${upstreamRemote}.git`;
    
    if (upstreamResult.code !== 0) {
      await log(`${formatAligned('⚠️', 'Warning:', 'Failed to add upstream remote')}`);
    } else {
      await log(`${formatAligned('✅', 'Upstream set:', upstreamRemote)}`);
      
      // Fetch upstream
      await log(`${formatAligned('🔄', 'Fetching upstream...', '')}`);
      const fetchResult = await $({ cwd: tempDir })`git fetch upstream`;
      if (fetchResult.code === 0) {
        await log(`${formatAligned('✅', 'Upstream fetched:', 'Successfully')}`);
      }
    }
  }

  // Set up git authentication using gh
  const authSetupResult = await $({ cwd: tempDir })`gh auth setup-git 2>&1`;
  if (authSetupResult.code !== 0) {
    await log('Note: gh auth setup-git had issues, continuing anyway\n');
  }

  // Verify we're on the default branch and get its name
  const defaultBranchResult = await $({ cwd: tempDir })`git branch --show-current`;
  
  if (defaultBranchResult.code !== 0) {
    await log(`Error: Failed to get current branch`);
    await log(defaultBranchResult.stderr ? defaultBranchResult.stderr.toString() : 'Unknown error');
    process.exit(1);
  }

  const defaultBranch = defaultBranchResult.stdout.toString().trim();
  if (!defaultBranch) {
    await log(``);
    await log(`${formatAligned('❌', 'DEFAULT BRANCH DETECTION FAILED', '')}`, { level: 'error' });
    await log(``);
    await log(`  🔍 What happened:`);
    await log(`     Unable to determine the repository's default branch.`);
    await log(``);
    await log(`  💡 This might mean:`);
    await log(`     • Repository is empty (no commits)`);
    await log(`     • Unusual repository configuration`);
    await log(`     • Git command issues`);
    await log(``);
    await log(`  🔧 How to fix:`);
    await log(`     1. Check repository: gh repo view ${owner}/${repo}`);
    await log(`     2. Verify locally: cd ${tempDir} && git branch`);
    await log(`     3. Check remote: cd ${tempDir} && git branch -r`);
    await log(``);
    process.exit(1);
  }
  await log(`\n${formatAligned('📌', 'Default branch:', defaultBranch)}`);

  // Ensure we're on a clean default branch
  const statusResult = await $({ cwd: tempDir })`git status --porcelain`;

  if (statusResult.code !== 0) {
    await log(`Error: Failed to check git status`);
    await log(statusResult.stderr ? statusResult.stderr.toString() : 'Unknown error');
    process.exit(1);
  }
  
  // Note: Empty output means clean working directory
  const statusOutput = statusResult.stdout.toString().trim();
  if (statusOutput) {
    await log(`Error: Repository has uncommitted changes after clone`);
    await log(`Status output: ${statusOutput}`);
    process.exit(1);
  }

  // Create a branch for the issue or checkout existing PR branch
  let branchName;
  let checkoutResult;
  
  if (isContinueMode && prBranch) {
    // Continue mode: checkout existing PR branch
    branchName = prBranch;
    await log(`\n${formatAligned('🔄', 'Checking out PR branch:', branchName)}`);
    
    // First fetch all branches from remote
    await log(`${formatAligned('📥', 'Fetching branches:', 'From remote...')}`);
    const fetchResult = await $({ cwd: tempDir })`git fetch origin`;
    
    if (fetchResult.code !== 0) {
      await log('Warning: Failed to fetch branches from remote', { level: 'warning' });
    }
    
    // Checkout the PR branch (it might exist locally or remotely)
    const localBranchResult = await $({ cwd: tempDir })`git show-ref --verify --quiet refs/heads/${branchName}`;
    
    if (localBranchResult.code === 0) {
      // Branch exists locally
      checkoutResult = await $({ cwd: tempDir })`git checkout ${branchName}`;
    } else {
      // Branch doesn't exist locally, try to checkout from remote
      checkoutResult = await $({ cwd: tempDir })`git checkout -b ${branchName} origin/${branchName}`;
    }
  } else {
    // Traditional mode: create new branch for issue
    const randomHex = crypto.randomBytes(4).toString('hex');
    branchName = `issue-${issueNumber}-${randomHex}`;
    await log(`\n${formatAligned('🌿', 'Creating branch:', `${branchName} from ${defaultBranch}`)}`);
    
    // IMPORTANT: Don't use 2>&1 here as it can interfere with exit codes
    // Git checkout -b outputs to stderr but that's normal
    checkoutResult = await $({ cwd: tempDir })`git checkout -b ${branchName}`;
  }

  if (checkoutResult.code !== 0) {
    const errorOutput = (checkoutResult.stderr || checkoutResult.stdout || 'Unknown error').toString().trim();
    await log(``);
    
    if (isContinueMode) {
      await log(`${formatAligned('❌', 'BRANCH CHECKOUT FAILED', '')}`, { level: 'error' });
      await log(``);
      await log(`  🔍 What happened:`);
      await log(`     Unable to checkout PR branch '${branchName}'.`);
      await log(``);
      await log(`  📦 Git output:`);
      for (const line of errorOutput.split('\n')) {
        await log(`     ${line}`);
      }
      await log(``);
      await log(`  💡 Possible causes:`);
      await log(`     • PR branch doesn't exist on remote`);
      await log(`     • Network connectivity issues`);
      await log(`     • Permission denied to fetch branches`);
      await log(``);
      await log(`  🔧 How to fix:`);
      await log(`     1. Verify PR branch exists: gh pr view ${prNumber} --repo ${owner}/${repo}`);
      await log(`     2. Check remote branches: cd ${tempDir} && git branch -r`);
      await log(`     3. Try fetching manually: cd ${tempDir} && git fetch origin`);
    } else {
      await log(`${formatAligned('❌', 'BRANCH CREATION FAILED', '')}`, { level: 'error' });
      await log(``);
      await log(`  🔍 What happened:`);
      await log(`     Unable to create branch '${branchName}'.`);
      await log(``);
      await log(`  📦 Git output:`);
      for (const line of errorOutput.split('\n')) {
        await log(`     ${line}`);
      }
      await log(``);
      await log(`  💡 Possible causes:`);
      await log(`     • Branch name already exists`);
      await log(`     • Uncommitted changes in repository`);
      await log(`     • Git configuration issues`);
      await log(``);
      await log(`  🔧 How to fix:`);
      await log(`     1. Try running the command again (uses random names)`);
      await log(`     2. Check git status: cd ${tempDir} && git status`);
      await log(`     3. View existing branches: cd ${tempDir} && git branch -a`);
    }
    
    await log(``);
    await log(`  📂 Working directory: ${tempDir}`);
    process.exit(1);
  }
  
  // CRITICAL: Verify the branch was checked out and we switched to it
  await log(`${formatAligned('🔍', 'Verifying:', isContinueMode ? 'Branch checkout...' : 'Branch creation...')}`);
  const verifyResult = await $({ cwd: tempDir })`git branch --show-current`;
  
  if (verifyResult.code !== 0 || !verifyResult.stdout) {
    await log(``);
    await log(`${formatAligned('❌', 'BRANCH VERIFICATION FAILED', '')}`, { level: 'error' });
    await log(``);
    await log(`  🔍 What happened:`);
    await log(`     Unable to verify branch after ${isContinueMode ? 'checkout' : 'creation'} attempt.`);
    await log(``);
    await log(`  🔧 Debug commands to try:`);
    await log(`     cd ${tempDir} && git branch -a`);
    await log(`     cd ${tempDir} && git status`);
    await log(``);
    process.exit(1);
  }
  
  const actualBranch = verifyResult.stdout.toString().trim();
  if (actualBranch !== branchName) {
    // Branch wasn't actually created/checked out or we didn't switch to it
    await log(``);
    await log(`${formatAligned('❌', isContinueMode ? 'BRANCH CHECKOUT FAILED' : 'BRANCH CREATION FAILED', '')}`, { level: 'error' });
    await log(``);
    await log(`  🔍 What happened:`);
    if (isContinueMode) {
      await log(`     Git checkout command didn't switch to the PR branch.`);
    } else {
      await log(`     Git checkout -b command didn't create or switch to the branch.`);
    }
    await log(``);
    await log(`  📊 Branch status:`);
    await log(`     Expected branch: ${branchName}`);
    await log(`     Currently on: ${actualBranch || '(unknown)'}`);
    await log(``);
    
    // Show all branches to help debug
    const allBranchesResult = await $({ cwd: tempDir })`git branch -a 2>&1`;
    if (allBranchesResult.code === 0) {
      await log(`  🌿 Available branches:`);
      for (const line of allBranchesResult.stdout.toString().split('\n')) {
        if (line.trim()) await log(`     ${line}`);
      }
      await log(``);
    }
    
    if (isContinueMode) {
      await log(`  💡 This might mean:`);
      await log(`     • PR branch doesn't exist on remote`);
      await log(`     • Branch name mismatch`);
      await log(`     • Network/permission issues`);
      await log(``);
      await log(`  🔧 How to fix:`);
      await log(`     1. Check PR details: gh pr view ${prNumber} --repo ${owner}/${repo}`);
      await log(`     2. List remote branches: cd ${tempDir} && git branch -r`);
      await log(`     3. Try manual checkout: cd ${tempDir} && git checkout ${branchName}`);
    } else {
      await log(`  💡 This is unusual. Possible causes:`);
      await log(`     • Git version incompatibility`);
      await log(`     • File system permissions issue`);
      await log(`     • Repository corruption`);
      await log(``);
      await log(`  🔧 How to fix:`);
      await log(`     1. Try creating the branch manually:`);
      await log(`        cd ${tempDir}`);
      await log(`        git checkout -b ${branchName}`);
      await log(`     `);
      await log(`     2. If that fails, try two-step approach:`);
      await log(`        cd ${tempDir}`);
      await log(`        git branch ${branchName}`);
      await log(`        git checkout ${branchName}`);
      await log(`     `);
      await log(`     3. Check your git version:`);
      await log(`        git --version`);
    }
    await log(``);
    await log(`  📂 Working directory: ${tempDir}`);
    await log(``);
    process.exit(1);
  }
  
  if (isContinueMode) {
    await log(`${formatAligned('✅', 'Branch checked out:', branchName)}`);
    await log(`${formatAligned('✅', 'Current branch:', actualBranch)}`);
  } else {
    await log(`${formatAligned('✅', 'Branch created:', branchName)}`);
    await log(`${formatAligned('✅', 'Current branch:', actualBranch)}`);
  }

  // Initialize PR variables and prompt early
  let prUrl = null;
  let prNumberForNewPR = null;
  
  // In continue mode, we already have the PR details
  if (isContinueMode) {
    prUrl = issueUrl; // The input URL is the PR URL
    // prNumber is already set from earlier when we parsed the PR
  }
  
  // Build the prompt (different for continue vs regular mode)
  let prompt;
  if (isContinueMode) {
    prompt = `Issue to solve: ${issueNumber ? `https://github.com/${owner}/${repo}/issues/${issueNumber}` : `Issue linked to PR #${prNumber}`}
Your prepared branch: ${branchName}
Your prepared working directory: ${tempDir}
Your prepared Pull Request: ${prUrl}${argv.fork && forkedRepo ? `
Your forked repository: ${forkedRepo}
Original repository (upstream): ${owner}/${repo}` : ''}

Continue.`;
  } else {
    prompt = `Issue to solve: ${issueUrl}
Your prepared branch: ${branchName}
Your prepared working directory: ${tempDir}${argv.fork && forkedRepo ? `
Your forked repository: ${forkedRepo}
Original repository (upstream): ${owner}/${repo}` : ''}

Proceed.`;
  }
  
  if (argv.autoPullRequestCreation && !isContinueMode) {
    await log(`\n${formatAligned('🚀', 'Auto PR creation:', 'ENABLED')}`);
    await log(`     Creating:               Initial commit and draft PR...`);
    await log('');
    
    try {
      // Create CLAUDE.md file with the task details
      await log(formatAligned('📝', 'Creating:', 'CLAUDE.md with task details'));
      
      // Write the prompt to CLAUDE.md (using the same prompt we'll send to Claude)
      await fs.writeFile(path.join(tempDir, 'CLAUDE.md'), prompt);
      await log(formatAligned('✅', 'File created:', 'CLAUDE.md'));
      
      // Add and commit the file
      await log(formatAligned('📦', 'Adding file:', 'To git staging'));
      
      // Use explicit cwd option for better reliability
      const addResult = await $({ cwd: tempDir })`git add CLAUDE.md`;
      
      if (addResult.code !== 0) {
        await log(`❌ Failed to add CLAUDE.md`, { level: 'error' });
        await log(`   Error: ${addResult.stderr ? addResult.stderr.toString() : 'Unknown error'}`, { level: 'error' });
        process.exit(1);
      }
      
      // Verify the file was actually staged
      if (argv.verbose) {
        const statusResult = await $({ cwd: tempDir })`git status --short`;
        await log(`   Git status after add: ${statusResult.stdout ? statusResult.stdout.toString().trim() : 'empty'}`);
      }
      
      await log(formatAligned('📝', 'Creating commit:', 'With CLAUDE.md file'));
      const commitMessage = `Initial commit with task details for issue #${issueNumber}

Adding CLAUDE.md with task information for AI processing.
This file will be removed when the task is complete.

Issue: ${issueUrl}`;
      
      // Use explicit cwd option for better reliability
      const commitResult = await $({ cwd: tempDir })`git commit -m ${commitMessage}`;
      
      if (commitResult.code !== 0) {
        await log(`❌ Failed to create initial commit`, { level: 'error' });
        await log(`   Error: ${commitResult.stderr ? commitResult.stderr.toString() : 'Unknown error'}`, { level: 'error' });
        await log(`   stdout: ${commitResult.stdout ? commitResult.stdout.toString() : 'none'}`, { verbose: true });
        process.exit(1);
      } else {
        await log(formatAligned('✅', 'Commit created:', 'Successfully with CLAUDE.md'));
        if (argv.verbose) {
          await log(`   Commit output: ${commitResult.stdout.toString().trim()}`, { verbose: true });
        }
        
        // Verify commit was created before pushing
        const verifyCommitResult = await $({ cwd: tempDir })`git log --oneline -1 2>&1`;
        if (verifyCommitResult.code === 0) {
          const latestCommit = verifyCommitResult.stdout ? verifyCommitResult.stdout.toString().trim() : '';
          if (argv.verbose) {
            await log(`   Latest commit: ${latestCommit || '(empty - this is a problem!)'}`);
            
            // Show git status
            const statusResult = await $({ cwd: tempDir })`git status --short 2>&1`;
            await log(`   Git status: ${statusResult.stdout ? statusResult.stdout.toString().trim() || 'clean' : 'clean'}`);
            
            // Show remote info
            const remoteResult = await $({ cwd: tempDir })`git remote -v 2>&1`;
            const remoteOutput = remoteResult.stdout ? remoteResult.stdout.toString().trim() : 'none';
            await log(`   Remotes: ${remoteOutput ? remoteOutput.split('\n')[0] : 'none configured'}`);
            
            // Show branch info
            const branchResult = await $({ cwd: tempDir })`git branch -vv 2>&1`;
            await log(`   Branch info: ${branchResult.stdout ? branchResult.stdout.toString().trim() : 'none'}`);
          }
        }
        
        // Push the branch
        await log(formatAligned('📤', 'Pushing branch:', 'To remote repository...'));
        
        if (argv.verbose) {
          await log(`   Command: git push -u origin ${branchName}`, { verbose: true });
        }
        
        // Push the branch with the CLAUDE.md commit
        if (argv.verbose) {
          await log(`   Push command: git push -f -u origin ${branchName}`);
        }
        
        // Always use force push to ensure our commit gets to GitHub
        // (The branch is new with random name, so force is safe)
        const pushResult = await $({ cwd: tempDir })`git push -f -u origin ${branchName} 2>&1`;
        
        if (argv.verbose) {
          await log(`   Push exit code: ${pushResult.code}`);
          if (pushResult.stdout) {
            await log(`   Push output: ${pushResult.stdout.toString().trim()}`);
          }
          if (pushResult.stderr) {
            await log(`   Push stderr: ${pushResult.stderr.toString().trim()}`);
          }
        }
        
        if (pushResult.code !== 0) {
          const errorOutput = pushResult.stderr ? pushResult.stderr.toString() : pushResult.stdout ? pushResult.stdout.toString() : 'Unknown error';
          
          // Check for permission denied error
          if (errorOutput.includes('Permission to') && errorOutput.includes('denied')) {
            await log(`\n${formatAligned('❌', 'PERMISSION DENIED:', 'Cannot push to repository')}`, { level: 'error' });
            await log(``);
            await log(`━━━━━━━━━━━━━━━━━━━━━━━━━━━━━━━━━━━━━━━━━━━━━━━━━━━━━━━━━━━`);
            await log(``);
            await log(`  🔒 You don't have write access to ${owner}/${repo}`);
            await log(``);
            await log(`  This typically happens when:`);
            await log(`    • You're not a collaborator on the repository`);
            await log(`    • The repository belongs to another user/organization`);
            await log(``);
            await log(`  📋 HOW TO FIX THIS:`);
            await log(``);
            await log(`  Option 1: Use the --fork flag (RECOMMENDED)`);
            await log(`  ${'-'.repeat(40)}`);
            await log(`  Run the command again with --fork:`);
            await log(``);
            await log(`    ./solve.mjs "${issueUrl}" --fork`);
            await log(``);
            await log(`  This will:`);
            await log(`    ✓ Fork the repository to your account`);
            await log(`    ✓ Push changes to your fork`);
            await log(`    ✓ Create a PR from your fork to the original repo`);
            await log(``);
            await log(`  Option 2: Request collaborator access`);
            await log(`  ${'-'.repeat(40)}`);
            await log(`  Ask the repository owner to add you as a collaborator:`);
            await log(`    → Go to: https://github.com/${owner}/${repo}/settings/access`);
            await log(``);
            await log(`  Option 3: Manual fork and clone`);
            await log(`  ${'-'.repeat(40)}`);
            await log(`  1. Fork the repo: https://github.com/${owner}/${repo}/fork`);
            await log(`  2. Clone your fork and work there`);
            await log(`  3. Create a PR from your fork`);
            await log(``);
            await log(`━━━━━━━━━━━━━━━━━━━━━━━━━━━━━━━━━━━━━━━━━━━━━━━━━━━━━━━━━━━`);
            await log(``);
            await log(`💡 Tip: The --fork option automates the entire fork workflow!`);
            await log(``);
            process.exit(1);
          } else {
            // Other push errors
            await log(`${formatAligned('❌', 'Failed to push:', 'See error below')}`, { level: 'error' });
            await log(`   Error: ${errorOutput}`, { level: 'error' });
            process.exit(1);
          }
        } else {
          await log(`${formatAligned('✅', 'Branch pushed:', 'Successfully to remote')}`);
          if (argv.verbose) {
            await log(`   Push output: ${pushResult.stdout.toString().trim()}`, { verbose: true });
          }
          
          // CRITICAL: Wait for GitHub to process the push before creating PR
          // This prevents "No commits between branches" error
          await log(`   Waiting for GitHub to sync...`);
          await new Promise(resolve => setTimeout(resolve, 8000)); // Longer wait for GitHub to process
          
          // Verify the push actually worked by checking GitHub API
          const branchCheckResult = await $({ silent: true })`gh api repos/${owner}/${repo}/branches/${branchName} --jq .name 2>&1`;
          if (branchCheckResult.code === 0 && branchCheckResult.stdout.toString().trim() === branchName) {
            await log(`   Branch verified on GitHub: ${branchName}`);
            
            // Get the commit SHA from GitHub
            const shaCheckResult = await $({ silent: true })`gh api repos/${owner}/${repo}/branches/${branchName} --jq .commit.sha 2>&1`;
            if (shaCheckResult.code === 0) {
              const remoteSha = shaCheckResult.stdout.toString().trim();
              await log(`   Remote commit SHA: ${remoteSha.substring(0, 7)}...`);
            }
          } else {
            await log(`   Warning: Branch not found on GitHub!`);
            await log(`   This will cause PR creation to fail.`);
            
            if (argv.verbose) {
              await log(`   Branch check result: ${branchCheckResult.stdout || branchCheckResult.stderr || 'empty'}`);
              
              // Show all branches on GitHub
              const allBranchesResult = await $({ silent: true })`gh api repos/${owner}/${repo}/branches --jq '.[].name' 2>&1`;
              if (allBranchesResult.code === 0) {
                await log(`   All GitHub branches: ${allBranchesResult.stdout.toString().split('\n').slice(0, 5).join(', ')}...`);
              }
            }
            
            // Try one more force push with explicit refspec
            await log(`   Attempting explicit push...`);
            const explicitPushCmd = `git push origin HEAD:refs/heads/${branchName} -f`;
            if (argv.verbose) {
              await log(`   Command: ${explicitPushCmd}`);
            }
            const explicitPushResult = await $`cd ${tempDir} && ${explicitPushCmd} 2>&1`;
            if (explicitPushResult.code === 0) {
              await log(`   Explicit push completed`);
              if (argv.verbose && explicitPushResult.stdout) {
                await log(`   Output: ${explicitPushResult.stdout.toString().trim()}`);
              }
              // Wait a bit more for GitHub to process
              await new Promise(resolve => setTimeout(resolve, 3000));
            } else {
              await log(`   ERROR: Cannot push to GitHub!`);
              await log(`   Error: ${explicitPushResult.stderr || explicitPushResult.stdout || 'Unknown'}`);
            }
          }
          
          // Get issue title for PR title
          await log(formatAligned('📋', 'Getting issue:', 'Title from GitHub...'), { verbose: true });
          const issueTitleResult = await $({ silent: true })`gh api repos/${owner}/${repo}/issues/${issueNumber} --jq .title 2>&1`;
          let issueTitle = `Fix issue #${issueNumber}`;
          if (issueTitleResult.code === 0) {
            issueTitle = issueTitleResult.stdout.toString().trim();
            await log(`   Issue title: "${issueTitle}"`, { verbose: true });
          } else {
            await log(`   Warning: Could not get issue title, using default`, { verbose: true });
          }
          
          // Get current GitHub user to set as assignee (but validate it's a collaborator)
          await log(formatAligned('👤', 'Getting user:', 'Current GitHub account...'), { verbose: true });
          const currentUserResult = await $({ silent: true })`gh api user --jq .login 2>&1`;
          let currentUser = null;
          let canAssign = false;
          
          if (currentUserResult.code === 0) {
            currentUser = currentUserResult.stdout.toString().trim();
            await log(`   Current user: ${currentUser}`, { verbose: true });
            
            // Check if user has push access (is a collaborator or owner)
            // IMPORTANT: We need to completely suppress the JSON error output
            // Using execSync to have full control over stderr
            try {
              const { execSync } = await import('child_process');
              // This will throw if user doesn't have access, but won't print anything
              execSync(`gh api repos/${owner}/${repo}/collaborators/${currentUser} 2>/dev/null`, 
                       { encoding: 'utf8', stdio: ['pipe', 'pipe', 'ignore'] });
              canAssign = true;
              await log(`   User has collaborator access`, { verbose: true });
            } catch (e) {
              // User doesn't have access, which is fine - we just won't assign
              canAssign = false;
              await log(`   User is not a collaborator (will skip assignment)`, { verbose: true });
            }
            
            // Set permCheckResult for backward compatibility
            const permCheckResult = { code: canAssign ? 0 : 1 };
            if (permCheckResult.code === 0) {
              canAssign = true;
              await log(`   User has collaborator access`, { verbose: true });
            } else {
              // User doesn't have permission, but that's okay - we just won't assign
              await log(`   User is not a collaborator (will skip assignment)`, { verbose: true });
            }
          } else {
            await log(`   Warning: Could not get current user`, { verbose: true });
          }
          
          // Create draft pull request
          await log(formatAligned('🔀', 'Creating PR:', 'Draft pull request...'));
          
          // Use full repository reference for cross-repo PRs (forks)
          const issueRef = argv.fork ? `${owner}/${repo}#${issueNumber}` : `#${issueNumber}`;
          
          const prBody = `## 🤖 AI-Powered Solution

This pull request is being automatically generated to solve issue ${issueRef}.

### 📋 Issue Reference
Fixes ${issueRef}

### 🚧 Status
**Work in Progress** - The AI assistant is currently analyzing and implementing the solution.

### 📝 Implementation Details
_Details will be added as the solution is developed..._

---
*This PR was created automatically by the AI issue solver*`;
          
          if (argv.verbose) {
            await log(`   PR Title: [WIP] ${issueTitle}`, { verbose: true });
            await log(`   Base branch: ${defaultBranch}`, { verbose: true });
            await log(`   Head branch: ${branchName}`, { verbose: true });
            if (currentUser) {
              await log(`   Assignee: ${currentUser}`, { verbose: true });
            }
            await log(`   PR Body:
${prBody}`, { verbose: true });
          }
          
          // Use execSync for gh pr create to avoid command-stream output issues
          // Similar to how create-test-repo.mjs handles it
          try {
            const { execSync } = await import('child_process');
            
            // Write PR body to temp file to avoid shell escaping issues
            const prBodyFile = `/tmp/pr-body-${Date.now()}.md`;
            await fs.writeFile(prBodyFile, prBody);
            
            // Build command with optional assignee and handle forks
            let command;
            if (argv.fork && forkedRepo) {
              // For forks, specify the full head reference
              const forkUser = forkedRepo.split('/')[0];
              command = `cd "${tempDir}" && gh pr create --draft --title "[WIP] ${issueTitle}" --body-file "${prBodyFile}" --base ${defaultBranch} --head ${forkUser}:${branchName} --repo ${owner}/${repo}`;
            } else {
              command = `cd "${tempDir}" && gh pr create --draft --title "[WIP] ${issueTitle}" --body-file "${prBodyFile}" --base ${defaultBranch} --head ${branchName}`;
            }
            // Only add assignee if user has permissions
            if (currentUser && canAssign) {
              command += ` --assignee ${currentUser}`;
            }
            
            if (argv.verbose) {
              await log(`   Command: ${command}`, { verbose: true });
            }
            
            const output = execSync(command, { encoding: 'utf8', cwd: tempDir });
            
            // Clean up temp file
            await fs.unlink(prBodyFile).catch(() => {});
            
            // Extract PR URL from output - gh pr create outputs the URL to stdout
            prUrl = output.trim();
            
            if (!prUrl) {
              await log(`⚠️ Warning: PR created but no URL returned`, { level: 'warning' });
              await log(`   Output: ${output}`, { verbose: true });
              
              // Try to get the PR URL using gh pr list
              await log(`   Attempting to find PR using gh pr list...`, { verbose: true });
              const prListResult = await $`cd ${tempDir} && gh pr list --head ${branchName} --json url --jq '.[0].url'`;
              if (prListResult.code === 0 && prListResult.stdout.toString().trim()) {
                prUrl = prListResult.stdout.toString().trim();
                await log(`   Found PR URL: ${prUrl}`, { verbose: true });
              }
            }
            
            // Extract PR number from URL
            if (prUrl) {
              const prMatch = prUrl.match(/\/pull\/(\d+)/);
              if (prMatch) {
                prNumber = prMatch[1];
                await log(formatAligned('✅', 'PR created:', `#${prNumber}`));
                await log(formatAligned('📍', 'PR URL:', prUrl));
                if (currentUser && canAssign) {
                  await log(formatAligned('👤', 'Assigned to:', currentUser));
                } else if (currentUser && !canAssign) {
                  await log(formatAligned('ℹ️', 'Note:', 'Could not assign (no permission)'));
                }
                
                // CLAUDE.md will be removed after Claude command completes
                
                // Link the issue to the PR in GitHub's Development section using GraphQL API
                await log(formatAligned('🔗', 'Linking:', `Issue #${issueNumber} to PR #${prNumber}...`));
                try {
                  // First, get the node IDs for both the issue and the PR
                  const issueNodeResult = await $`gh api graphql -f query='query { repository(owner: "${owner}", name: "${repo}") { issue(number: ${issueNumber}) { id } } }' --jq .data.repository.issue.id`;
                  
                  if (issueNodeResult.code !== 0) {
                    throw new Error(`Failed to get issue node ID: ${issueNodeResult.stderr}`);
                  }
                  
                  const issueNodeId = issueNodeResult.stdout.toString().trim();
                  await log(`   Issue node ID: ${issueNodeId}`, { verbose: true });
                  
                  const prNodeResult = await $`gh api graphql -f query='query { repository(owner: "${owner}", name: "${repo}") { pullRequest(number: ${prNumber}) { id } } }' --jq .data.repository.pullRequest.id`;
                  
                  if (prNodeResult.code !== 0) {
                    throw new Error(`Failed to get PR node ID: ${prNodeResult.stderr}`);
                  }
                  
                  const prNodeId = prNodeResult.stdout.toString().trim();
                  await log(`   PR node ID: ${prNodeId}`, { verbose: true });
                  
                  // Now link them using the GraphQL mutation
                  // GitHub automatically creates the link when we use "Fixes #" or "Fixes owner/repo#"
                  // The Development section link is created automatically by GitHub when:
                  // 1. The PR body contains "Fixes #N", "Closes #N", or "Resolves #N"
                  // 2. For cross-repo (fork) PRs, we need "Fixes owner/repo#N"
                  
                  // Let's verify the link was created
                  const linkCheckResult = await $`gh api graphql -f query='query { repository(owner: "${owner}", name: "${repo}") { pullRequest(number: ${prNumber}) { closingIssuesReferences(first: 10) { nodes { number } } } } }' --jq '.data.repository.pullRequest.closingIssuesReferences.nodes[].number'`;
                  
                  if (linkCheckResult.code === 0) {
                    const linkedIssues = linkCheckResult.stdout.toString().trim().split('\n').filter(n => n);
                    if (linkedIssues.includes(issueNumber)) {
                      await log(formatAligned('✅', 'Link verified:', `Issue #${issueNumber} → PR #${prNumber}`));
                    } else {
                      // This is a problem - the link wasn't created
                      await log(``);
                      await log(formatAligned('⚠️', 'ISSUE LINK MISSING:', 'PR not linked to issue'), { level: 'warning' });
                      await log(``);
                      
                      if (argv.fork) {
                        await log(`   The PR was created from a fork but wasn't linked to the issue.`, { level: 'warning' });
                        await log(`   Expected: "Fixes ${owner}/${repo}#${issueNumber}" in PR body`, { level: 'warning' });
                        await log(``);
                        await log(`   To fix manually:`, { level: 'warning' });
                        await log(`   1. Edit the PR description at: ${prUrl}`, { level: 'warning' });
                        await log(`   2. Add this line: Fixes ${owner}/${repo}#${issueNumber}`, { level: 'warning' });
                      } else {
                        await log(`   The PR wasn't linked to issue #${issueNumber}`, { level: 'warning' });
                        await log(`   Expected: "Fixes #${issueNumber}" in PR body`, { level: 'warning' });
                        await log(``);
                        await log(`   To fix manually:`, { level: 'warning' });
                        await log(`   1. Edit the PR description at: ${prUrl}`, { level: 'warning' });
                        await log(`   2. Ensure it contains: Fixes #${issueNumber}`, { level: 'warning' });
                      }
                      await log(``);
                    }
                  } else {
                    // Could not verify but show what should have been used
                    const expectedRef = argv.fork ? `${owner}/${repo}#${issueNumber}` : `#${issueNumber}`;
                    await log(`⚠️ Could not verify issue link (API error)`, { level: 'warning' });
                    await log(`   PR body should contain: "Fixes ${expectedRef}"`, { level: 'warning' });
                    await log(`   Please verify manually at: ${prUrl}`, { level: 'warning' });
                  }
                } catch (linkError) {
                  const expectedRef = argv.fork ? `${owner}/${repo}#${issueNumber}` : `#${issueNumber}`;
                  await log(`⚠️ Could not verify issue linking: ${linkError.message}`, { level: 'warning' });
                  await log(`   PR body should contain: "Fixes ${expectedRef}"`, { level: 'warning' });
                  await log(`   Please check manually at: ${prUrl}`, { level: 'warning' });
                }
              } else {
                await log(formatAligned('✅', 'PR created:', 'Successfully'));
                await log(formatAligned('📍', 'PR URL:', prUrl));
              }
              
              // CLAUDE.md will be removed after Claude command completes
            } else {
              await log(`⚠️ Draft pull request created but URL could not be determined`, { level: 'warning' });
            }
          } catch (prCreateError) {
            const errorMsg = prCreateError.message || '';
            
            // Clean up the error message - extract the meaningful part
            let cleanError = errorMsg;
            if (errorMsg.includes('pull request create failed:')) {
              cleanError = errorMsg.split('pull request create failed:')[1].trim();
            } else if (errorMsg.includes('Command failed:')) {
              // Extract just the error part, not the full command
              const lines = errorMsg.split('\n');
              cleanError = lines[lines.length - 1] || errorMsg;
            }
            
            // Check for specific error types
            if (errorMsg.includes('could not assign user') || errorMsg.includes('not found')) {
              // Assignment failed but PR might have been created
              await log(formatAligned('⚠️', 'Warning:', 'Could not assign user'), { level: 'warning' });
              
              // Try to get the PR that was just created (use silent mode)
              const prListResult = await $({ silent: true })`cd ${tempDir} && gh pr list --head ${branchName} --json url,number --jq '.[0]' 2>&1`;
              if (prListResult.code === 0 && prListResult.stdout.toString().trim()) {
                try {
                  const prData = JSON.parse(prListResult.stdout.toString().trim());
                  prUrl = prData.url;
                  prNumber = prData.number;
                  await log(formatAligned('✅', 'PR created:', `#${prNumber} (without assignee)`));
                  await log(formatAligned('📍', 'PR URL:', prUrl));
                } catch (parseErr) {
                  // If we can't parse, continue without PR info
                  await log(formatAligned('⚠️', 'PR status:', 'Unknown (check GitHub)'));
                }
              } else {
                // PR creation actually failed
                await log(``);
                await log(formatAligned('❌', 'PR CREATION FAILED', ''), { level: 'error' });
                await log(``);
                await log(`  🔍 What happened:`);
                await log(`     Failed to create pull request after pushing branch.`);
                await log(``);
                await log(`  📦 Error details:`);
                for (const line of cleanError.split('\n')) {
                  if (line.trim()) await log(`     ${line.trim()}`);
                }
                await log(``);
                await log(`  🔧 How to fix:`);
                await log(`     1. Check GitHub to see if PR was partially created`);
                await log(`     2. Try creating PR manually: gh pr create`);
                await log(`     3. Verify branch was pushed: git push -u origin ${branchName}`);
                await log(``);
                process.exit(1);
              }
            } else if (errorMsg.includes('No commits between') || errorMsg.includes('Head sha can\'t be blank')) {
              // Empty PR error
              await log(``);
              await log(formatAligned('❌', 'PR CREATION FAILED', ''), { level: 'error' });
              await log(``);
              await log(`  🔍 What happened:`);
              await log(`     Cannot create PR - no commits between branches.`);
              await log(``);
              await log(`  📦 Error details:`);
              for (const line of cleanError.split('\n')) {
                if (line.trim()) await log(`     ${line.trim()}`);
              }
              await log(``);
              await log(`  💡 Possible causes:`);
              await log(`     • The branch wasn't pushed properly`);
              await log(`     • The commit wasn't created`);
              await log(`     • GitHub sync issue`);
              await log(``);
              await log(`  🔧 How to fix:`);
              await log(`     1. Verify commit exists:`);
              await log(`        cd ${tempDir} && git log --oneline -5`);
              await log(`     2. Push again with tracking:`);
              await log(`        cd ${tempDir} && git push -u origin ${branchName}`);
              await log(`     3. Create PR manually:`);
              await log(`        cd ${tempDir} && gh pr create --draft`);
              await log(``);
              await log(`  📂 Working directory: ${tempDir}`);
              await log(`  🌿 Current branch: ${branchName}`);
              await log(``);
              process.exit(1);
            } else {
              // Generic PR creation error
              await log(``);
              await log(formatAligned('❌', 'PR CREATION FAILED', ''), { level: 'error' });
              await log(``);
              await log(`  🔍 What happened:`);
              await log(`     Failed to create pull request.`);
              await log(``);
              await log(`  📦 Error details:`);
              for (const line of cleanError.split('\n')) {
                if (line.trim()) await log(`     ${line.trim()}`);
              }
              await log(``);
              await log(`  🔧 How to fix:`);
              await log(`     1. Try creating PR manually:`);
              await log(`        cd ${tempDir} && gh pr create --draft`);
              await log(`     2. Check branch status:`);
              await log(`        cd ${tempDir} && git status`);
              await log(`     3. Verify GitHub authentication:`);
              await log(`        gh auth status`);
              await log(``);
              process.exit(1);
            }
          }
        }
      }
    } catch (prError) {
      await log(`Warning: Error during auto PR creation: ${prError.message}`, { level: 'warning' });
      await log(`   Continuing without PR...`);
    }
  } else if (isContinueMode) {
    await log(`\n${formatAligned('🔄', 'Continue mode:', 'ACTIVE')}`);
    await log(formatAligned('', 'Using existing PR:', `#${prNumber}`, 2));
    await log(formatAligned('', 'PR URL:', prUrl, 2));
  } else {
    await log(`\n${formatAligned('⏭️', 'Auto PR creation:', 'DISABLED')}`);
    await log(formatAligned('', 'Workflow:', 'AI will create the PR', 2));
  }

  // Update prompt with PR URL if it was created (but not for continue mode since we already set it)
  if (prUrl && !isContinueMode) {
    prompt = `Issue to solve: ${issueUrl}
Your prepared branch: ${branchName}
Your prepared working directory: ${tempDir}
Your prepared Pull Request: ${prUrl}${argv.fork && forkedRepo ? `
Your forked repository: ${forkedRepo}
Original repository (upstream): ${owner}/${repo}` : ''}

Proceed.`;
  }

  const systemPrompt = `You are AI issue solver.

General guidelines.
   - When you execute commands, always save their logs to files for easy reading if the output gets large.
   - When running commands, do not set a timeout yourself — let them run as long as needed (default timeout - 2 minutes is more than enough, if you can set 4 minutes), and once they finish, review the logs in the file.
   - When CI is failing, make sure you download the logs locally and carefully investigate them.
   - When a code or log file has more than 2500 lines, read it in chunks of 2500 lines.
   - When facing a complex problem, do as much tracing as possible and turn on all verbose modes.
   - When you create debug, test, or example scripts for fixing, always keep them in an examples folder so you can reuse them later.
   - When testing your assumptions, use the example scripts.
   - When you face something extremely hard, use divide and conquer — it always helps.${isContinueMode ? `

Continue mode.
   - When you are working on existing pull request #${prNumber}:
     * Review the pull request title and description to understand the current approach, and continue building upon existing work.
     * Make sure you use gh pr diff to see actual changes.
     * Make sure you use gh pr view with mergeStateStatus to check if pull requests has any merge conflicts.
     * Look at the issue context of that pull request and any linked discussions.
     * When pull request is out of sync with default branch, make sure you resolve any conflicts to apply original changes.
     * Look at the issue context and any linked discussions.
     * Explore codebase for best coding style and practices on similar changes.
     * Check all changes from the last commit to understand current progress.
     * Check for new comments on the pull request for additional feedback or requirements.
     * Look for any explicit feedback from users in PR comments or issue updates.
     * Consider what has already been implemented vs what still needs to be done.
     * Consider any mismatch in requirements with original issue or the pull request description.
     * When you need human feedback, do it by creating comment using gh tool in Pull Request or Issue to continue conversation.` : ''}

Initial research.  
   - When you read issue, read all details and comments thoroughly.  
   - When you need issue details, use gh issue view ${isContinueMode && issueNumber ? `https://github.com/${owner}/${repo}/issues/${issueNumber}` : issueUrl}.  
   - When you need related code, use gh search code --owner ${owner} [keywords].  
   - When you need repo context, read files in ${tempDir}.  
   - When you study related work, study related previous latest pull requests.  
   - When you need examples of style, use gh pr list --repo ${owner}/${repo} --state merged --search [keywords].  
   - When issue is not defined enough, write a comment to ask clarifying questions.  

Solution development and testing.  
   - When issue is solvable, implement code with tests.  
   - When you test, start from small functions.  
   - When you test, write unit tests with mocks.  
   - When you test integrations, use existing framework.  
   - When you test solution, include automated checks in pr.  
   - When issue is unclear, write comment on issue asking questions.  
   - When you encounter any problems that you unable to solve yourself (any human feedback or help), write a comment to the pull request asking for help.${prUrl ? `  
   - When you need human help, use gh pr comment ${prNumber || prUrl} --body "your message" to comment on existing PR.` : ''}

Preparing pull request.  
   - When you finalize the pull request, follow style from merged prs for code, title, and description, and double-check the logic of all conditions and statements.  
   - When you code, follow contributing guidelines.  
   - When you commit, write clear message.  
   - When you open pr, describe solution and include tests.
   - When there is a package with version and GitHub Actions workflows for automatic release, update the version (or other necessary release trigger) in your pull request to prepare for next release.${prUrl ? `
   - When you update existing pr ${prNumber || prUrl}, use gh pr edit to modify title and description.
   - When you finish implementation, use gh pr ready ${prNumber || prUrl}.` : ''}  

Workflow and collaboration.  
   - When you check branch, verify with git branch --show-current.  
   - When you push, push only to branch ${branchName}.${argv.fork && forkedRepo ? `
   - When you push, remember you're pushing to fork ${forkedRepo}, not ${owner}/${repo}.` : ''}  
   - When you finish, create a pull request from branch ${branchName}.${prUrl ? ` (Note: PR ${prNumber || prUrl} already exists, update it instead)` : ''}${argv.fork && forkedRepo ? `
   - When you create pr, use --repo ${owner}/${repo} to create PR against original repo.` : ''}  
   - When you organize workflow, use pull requests instead of direct merges to default branch (main or master).  
   - When you manage commits, preserve commit history for later analysis.  
   - When you contribute, keep repository history forward-moving with regular commits, pushes, and reverts if needed.  
   - When you face conflict, ask for help.  
   - When you collaborate, respect branch protections by working only on ${branchName}.  
   - When you mention result, include pull request url or comment url.${prUrl ? `
   - When you need to create pr, remember pr ${prNumber || prUrl} already exists for this branch.` : ''}  

Self review.
   - When you check your solution, run all tests locally.  
   - When you compare with repo style, use gh pr diff [number].  
   - When you finalize, confirm code, tests, and description are consistent.`;

  // Properly escape prompts for shell usage - escape quotes and preserve newlines
  const escapedPrompt = prompt.replace(/"/g, '\\"').replace(/\$/g, '\\$');
  const escapedSystemPrompt = systemPrompt.replace(/"/g, '\\"').replace(/\$/g, '\\$');

  // Get timestamps from GitHub servers before executing the command
  await log(`${formatAligned('📅', 'Getting timestamps:', 'From GitHub servers...')}`);

  let referenceTime;
  try {
    // Get the issue's last update time
    const issueResult = await $`gh api repos/${owner}/${repo}/issues/${issueNumber} --jq .updated_at`;
    
    if (issueResult.code !== 0) {
      throw new Error(`Failed to get issue details: ${issueResult.stderr ? issueResult.stderr.toString() : 'Unknown error'}`);
    }
    
    const issueUpdatedAt = new Date(issueResult.stdout.toString().trim());
    await log(formatAligned('📝', 'Issue updated:', issueUpdatedAt.toISOString(), 2));

    // Get the last comment's timestamp (if any)
    const commentsResult = await $`gh api repos/${owner}/${repo}/issues/${issueNumber}/comments`;
    
    if (commentsResult.code !== 0) {
      await log(`Warning: Failed to get comments: ${commentsResult.stderr ? commentsResult.stderr.toString() : 'Unknown error'}`, { level: 'warning' });
      // Continue anyway, comments are optional
    }
    
    const comments = JSON.parse(commentsResult.stdout.toString().trim() || '[]');
    const lastCommentTime = comments.length > 0 ? new Date(comments[comments.length - 1].created_at) : null;
    if (lastCommentTime) {
      await log(formatAligned('💬', 'Last comment:', lastCommentTime.toISOString(), 2));
    } else {
      await log(formatAligned('💬', 'Comments:', 'None found', 2));
    }

    // Get the most recent pull request's timestamp
    const prsResult = await $`gh pr list --repo ${owner}/${repo} --limit 1 --json createdAt`;
    
    if (prsResult.code !== 0) {
      await log(`Warning: Failed to get PRs: ${prsResult.stderr ? prsResult.stderr.toString() : 'Unknown error'}`, { level: 'warning' });
      // Continue anyway, PRs are optional for timestamp calculation
    }
    
    const prs = JSON.parse(prsResult.stdout.toString().trim() || '[]');
    const lastPrTime = prs.length > 0 ? new Date(prs[0].createdAt) : null;
    if (lastPrTime) {
      await log(formatAligned('🔀', 'Recent PR:', lastPrTime.toISOString(), 2));
    } else {
      await log(formatAligned('🔀', 'Pull requests:', 'None found', 2));
    }

    // Use the most recent timestamp as reference
    referenceTime = issueUpdatedAt;
    if (lastCommentTime && lastCommentTime > referenceTime) {
      referenceTime = lastCommentTime;
    }
    if (lastPrTime && lastPrTime > referenceTime) {
      referenceTime = lastPrTime;
    }

    await log(`\n${formatAligned('✅', 'Reference time:', referenceTime.toISOString())}`);
  } catch (timestampError) {
    await log('Warning: Could not get GitHub timestamps, using current time as reference', { level: 'warning' });
    await log(`  Error: ${timestampError.message}`);
    referenceTime = new Date();
    await log(`  Fallback timestamp: ${referenceTime.toISOString()}`);
  }

  // Execute claude command from the cloned repository directory
  await log(`\n${formatAligned('🤖', 'Executing Claude:', argv.model.toUpperCase())}`);

  // Use command-stream's async iteration for real-time streaming with file logging
  let commandFailed = false;
  let sessionId = null;
  let limitReached = false;
  let messageCount = 0;
  let toolUseCount = 0;
  let lastMessage = '';

  // Build claude command with optional resume flag
  let claudeArgs = `--output-format stream-json --verbose --dangerously-skip-permissions --model ${argv.model}`;

  if (argv.resume) {
    await log(`🔄 Resuming from session: ${argv.resume}`);
    claudeArgs = `--resume ${argv.resume} ${claudeArgs}`;
  }

  claudeArgs += ` -p "${escapedPrompt}" --append-system-prompt "${escapedSystemPrompt}"`;

  // Print the command being executed (with cd for reproducibility)
  const fullCommand = `(cd "${tempDir}" && ${claudePath} ${claudeArgs} | jq -c .)`;
  await log(`\n${formatAligned('📋', 'Command details:', '')}`);
  await log(formatAligned('📂', 'Working directory:', tempDir, 2));
  await log(formatAligned('🌿', 'Branch:', branchName, 2));
  await log(formatAligned('🤖', 'Model:', `Claude ${argv.model.toUpperCase()}`, 2));
  if (argv.fork && forkedRepo) {
    await log(formatAligned('🍴', 'Fork:', forkedRepo, 2));
    await log(formatAligned('🔗', 'Upstream:', `${owner}/${repo}`, 2));
  }
  await log(`\n${formatAligned('📋', 'Full command:', '')}`);
  await log(`   ${fullCommand}`);
  await log('');

  // If only preparing command or dry-run, exit here
  if (argv.onlyPrepareCommand || argv.dryRun) {
    await log(formatAligned('✅', 'Preparation:', 'Complete'));
    await log(formatAligned('📂', 'Repository at:', tempDir));
    await log(formatAligned('🌿', 'Branch ready:', branchName));
    if (argv.fork && forkedRepo) {
      await log(formatAligned('🍴', 'Using fork:', forkedRepo));
    }
    await log(`\n${formatAligned('💡', 'To execute:', '')}`);
    await log(`   (cd "${tempDir}" && ${claudePath} ${claudeArgs})`);
    process.exit(0);
  }

  // Change to the temporary directory and execute
  process.chdir(tempDir);

  // Build the actual command for execution
  let execCommand;
  if (argv.resume) {
    execCommand = $({ mirror: false })`${claudePath} --resume ${argv.resume} --output-format stream-json --verbose --dangerously-skip-permissions --model ${argv.model} -p "${escapedPrompt}" --append-system-prompt "${escapedSystemPrompt}"`;
  } else {
    execCommand = $({ stdin: prompt, mirror: false })`${claudePath} --output-format stream-json --verbose --dangerously-skip-permissions --append-system-prompt "${escapedSystemPrompt}" --model ${argv.model}`;
  }

  for await (const chunk of execCommand.stream()) {
    if (chunk.type === 'stdout') {
      const data = chunk.data.toString();
      let json;
      try {
        json = JSON.parse(data);
        await log(JSON.stringify(json, null, 2));
      } catch (error) {
        await log(data);
        continue;
      }

      // Extract session ID from any level of the JSON structure
      if (!sessionId) {
        // Debug: Log what we're checking
        if (argv.verbose && json.session_id) {
          await log(`   Found session_id in JSON: ${json.session_id}`, { verbose: true });
        }
        
        // Check multiple possible locations for session_id
        const possibleSessionId = json.session_id || 
                                 json.uuid || 
                                 (json.message && json.message.session_id) ||
                                 (json.metadata && json.metadata.session_id);
        
        if (possibleSessionId) {
          sessionId = possibleSessionId;
          await log(`🔧 Session ID: ${sessionId}`);
          
          // Try to rename log file to include session ID
          try {
            const sessionLogFile = path.join(scriptDir, `${sessionId}.log`);
            
            // Check if target file already exists
            try {
              await fs.access(sessionLogFile);
              await log(`📁 Session log already exists: ${sessionLogFile}`);
              // Don't rename if target exists
            } catch {
              // Target doesn't exist, safe to rename
              try {
                await fs.rename(logFile, sessionLogFile);
                logFile = sessionLogFile;
                await log(`📁 Log renamed to: ${logFile}`);
              } catch (renameErr) {
                // If rename fails (e.g., cross-device link), try copying
                if (argv.verbose) {
                  await log(`   Rename failed: ${renameErr.message}, trying copy...`, { verbose: true });
                }
                
                try {
                  // Read current log content
                  const oldLogFile = logFile;
                  const currentContent = await fs.readFile(oldLogFile, 'utf8');
                  // Write to new file
                  await fs.writeFile(sessionLogFile, currentContent);
                  // Update log file reference
                  logFile = sessionLogFile;
                  await log(`📁 Log copied to: ${logFile}`);
                  
                  // Try to delete old file (non-critical if it fails)
                  try {
                    await fs.unlink(oldLogFile);
                  } catch {
                    // Ignore deletion errors
                  }
                } catch (copyErr) {
                  await log(`⚠️  Could not copy log file: ${copyErr.message}`, { level: 'warning' });
                  await log(`📁 Keeping log file: ${logFile}`);
                }
              }
            }
          } catch (renameError) {
            // If rename fails, keep original filename
            await log(`⚠️  Could not rename log file: ${renameError.message}`, { level: 'warning' });
            await log(`📁 Keeping log file: ${logFile}`);
          }
          await log('');
        }
      }

      // Display user-friendly progress
      if (json.type === 'message' && json.message) {
        messageCount++;
        
        // Extract text content from message
        if (json.message.content && Array.isArray(json.message.content)) {
          for (const item of json.message.content) {
            if (item.type === 'text' && item.text) {
              lastMessage = item.text.substring(0, 100); // First 100 chars
              if (item.text.includes('limit reached')) {
                limitReached = true;
              }
            }
          }
        }
        
        // Show progress indicator (console only, not logged)
        process.stdout.write(`\r📝 Messages: ${messageCount} | 🔧 Tool uses: ${toolUseCount} | Last: ${lastMessage}...`);
      } else if (json.type === 'tool_use') {
        toolUseCount++;
        const toolName = json.tool_use?.name || 'unknown';
        // Log tool use
        await log(`[TOOL USE] ${toolName}`);
        // Show progress in console (without logging)
        process.stdout.write(`\r🔧 Using tool: ${toolName} (${toolUseCount} total)...                                   `);
      } else if (json.type === 'system' && json.subtype === 'init') {
        await log('🚀 Claude session started');
        await log(`📊 Model: Claude ${argv.model.toUpperCase()}`);
        await log('\n🔄 Processing...\n');
      }

    } else if (chunk.type === 'stderr') {
      const data = chunk.data.toString();
      
      // Check for critical errors that should cause failure
      const criticalErrorPatterns = [
        'ENOSPC: no space left on device',
        'npm error code ENOSPC',
        'Command failed:',
        'Error:',
        'error code',
        'errno -28'
      ];
      
      const isCriticalError = criticalErrorPatterns.some(pattern => 
        data.toLowerCase().includes(pattern.toLowerCase())
      );
      
      if (isCriticalError) {
        commandFailed = true;
        await log(`\n❌ Critical error detected in stderr: ${data}`, { level: 'error' });
      }
      
      // Only show actual errors, not verbose output
      if (data.includes('Error') || data.includes('error')) {
        await log(`\n⚠️  ${data}`, { level: 'error' });
      }
      // Log stderr
      await log(`STDERR: ${data}`);
    } else if (chunk.type === 'exit') {
      if (chunk.code !== 0) {
        commandFailed = true;
        await log(`\n\n❌ Claude command failed with exit code ${chunk.code}`, { level: 'error' });
      }
    }
  }

  // Clear the progress line
  process.stdout.write('\r' + ' '.repeat(100) + '\r');

  if (commandFailed) {
    await log('\n❌ Command execution failed. Check the log file for details.');
    await log(`📁 Log file: ${logFile}`);
    process.exit(1);
  }

  await log('\n\n✅ Claude command completed');
  await log(`📊 Total messages: ${messageCount}, Tool uses: ${toolUseCount}`);
  
  // Check for and commit any uncommitted changes made by Claude
  await log('\n🔍 Checking for uncommitted changes...');
  try {
    // Check git status to see if there are any uncommitted changes
    const gitStatusResult = await $({ cwd: tempDir })`git status --porcelain 2>&1`;
    
    if (gitStatusResult.code === 0) {
      const statusOutput = gitStatusResult.stdout.toString().trim();
      
      if (statusOutput) {
        // There are uncommitted changes - log them and commit automatically
        await log(formatAligned('📝', 'Found changes:', 'Uncommitted files detected'));
        
        // Show what files have changes
        const changedFiles = statusOutput.split('\n').map(line => line.trim()).filter(line => line);
        for (const file of changedFiles) {
          await log(formatAligned('', '', `  ${file}`, 2));
        }
        
        // Stage all changes
        const gitAddResult = await $({ cwd: tempDir })`git add . 2>&1`;
        if (gitAddResult.code === 0) {
          await log(formatAligned('📦', 'Staged:', 'All changes added to git'));
          
          // Commit with a descriptive message
          const commitMessage = `Auto-commit changes made by Claude

🤖 Generated with [Claude Code](https://claude.ai/code)

Co-Authored-By: Claude <noreply@anthropic.com>`;
          
          const gitCommitResult = await $({ cwd: tempDir })`git commit -m "${commitMessage}" 2>&1`;
          if (gitCommitResult.code === 0) {
            await log(formatAligned('✅', 'Committed:', 'Changes automatically committed'));
            
            // Push the changes to remote
            const gitPushResult = await $({ cwd: tempDir })`git push origin ${branchName} 2>&1`;
            if (gitPushResult.code === 0) {
              await log(formatAligned('📤', 'Pushed:', 'Changes synced to GitHub'));
            } else {
              await log(`⚠️ Warning: Could not push auto-committed changes: ${gitPushResult.stderr.toString().trim()}`, { level: 'warning' });
            }
          } else {
            await log(`⚠️ Warning: Could not commit changes: ${gitCommitResult.stderr.toString().trim()}`, { level: 'warning' });
          }
        } else {
          await log(`⚠️ Warning: Could not stage changes: ${gitAddResult.stderr.toString().trim()}`, { level: 'warning' });
        }
      } else {
        await log(formatAligned('✅', 'No changes:', 'Repository is clean'));
      }
    } else {
      await log(`⚠️ Warning: Could not check git status: ${gitStatusResult.stderr.toString().trim()}`, { level: 'warning' });
    }
  } catch (gitError) {
    await log(`⚠️ Warning: Error checking for uncommitted changes: ${gitError.message}`, { level: 'warning' });
  }
  
  // Remove CLAUDE.md now that Claude command has finished
  // We need to commit and push the deletion so it's reflected in the PR
  try {
    await fs.unlink(path.join(tempDir, 'CLAUDE.md'));
    await log(formatAligned('🗑️', 'Cleanup:', 'Removing CLAUDE.md'));
    
    // Commit the deletion
    const deleteCommitResult = await $({ cwd: tempDir })`git add CLAUDE.md && git commit -m "Remove CLAUDE.md - Claude command completed" 2>&1`;
    if (deleteCommitResult.code === 0) {
      await log(formatAligned('📦', 'Committed:', 'CLAUDE.md deletion'));
      
      // Push the deletion
      const pushDeleteResult = await $({ cwd: tempDir })`git push origin ${branchName} 2>&1`;
      if (pushDeleteResult.code === 0) {
        await log(formatAligned('📤', 'Pushed:', 'CLAUDE.md removal to GitHub'));
      } else {
        await log(`   Warning: Could not push CLAUDE.md deletion`, { verbose: true });
      }
    } else {
      await log(`   Warning: Could not commit CLAUDE.md deletion`, { verbose: true });
    }
  } catch (e) {
    // File might not exist or already removed, that's fine
    await log(`   CLAUDE.md already removed or not found`, { verbose: true });
  }

  // Show summary of session and log file
  await log('\n=== Session Summary ===');

  if (sessionId) {
    await log(`✅ Session ID: ${sessionId}`);
    await log(`✅ Complete log file: ${logFile}`);

    if (limitReached) {
      await log(`\n⏰ LIMIT REACHED DETECTED!`);
      await log(`\n🔄 To resume when limit resets, use:\n`);
      await log(`./solve.mjs "${issueUrl}" --resume ${sessionId}`);
      await log(`\n   This will continue from where it left off with full context.\n`);
    } else {
      // Show command to resume session in interactive mode
      await log(`\n💡 To continue this session in Claude Code interactive mode:\n`);
      await log(`   (cd ${tempDir} && claude --resume ${sessionId})`);
      await log(``);
    }

    // Don't show log preview, it's too technical
  } else {
    await log(`❌ No session ID extracted`);
    await log(`📁 Log file available: ${logFile}`);
  }

  // Now search for newly created pull requests and comments
  await log('\n🔍 Searching for created pull requests or comments...');

  try {
    // Get the current user's GitHub username
    const userResult = await $`gh api user --jq .login`;
    
    if (userResult.code !== 0) {
      throw new Error(`Failed to get current user: ${userResult.stderr ? userResult.stderr.toString() : 'Unknown error'}`);
    }
    
    const currentUser = userResult.stdout.toString().trim();
    if (!currentUser) {
      throw new Error('Unable to determine current GitHub user');
    }

    // Search for pull requests created from our branch
    await log('\n🔍 Checking for pull requests from branch ' + branchName + '...');

    // First, get all PRs from our branch
    const allBranchPrsResult = await $`gh pr list --repo ${owner}/${repo} --head ${branchName} --json number,url,createdAt,headRefName,title,state,updatedAt,isDraft`;
    
    if (allBranchPrsResult.code !== 0) {
      await log('  ⚠️  Failed to check pull requests');
      // Continue with empty list
    }
    
    const allBranchPrs = allBranchPrsResult.stdout.toString().trim() ? JSON.parse(allBranchPrsResult.stdout.toString().trim()) : [];

    // Check if we have any PRs from our branch
    // If auto-PR was created, it should be the one we're working on
    if (allBranchPrs.length > 0) {
      const pr = allBranchPrs[0]; // Get the most recent PR from our branch
      
      // If we created a PR earlier in this session, it would be prNumber
      // Or if the PR was updated during the session (updatedAt > referenceTime)
      const isPrFromSession = (prNumber && pr.number.toString() === prNumber) || 
                              (prUrl && pr.url === prUrl) ||
                              new Date(pr.updatedAt) > referenceTime ||
                              new Date(pr.createdAt) > referenceTime;
      
      if (isPrFromSession) {
        await log(`  ✅ Found pull request #${pr.number}: "${pr.title}"`);
        
        // Check if PR body has proper issue linking keywords
        const prBodyResult = await $`gh pr view ${pr.number} --repo ${owner}/${repo} --json body --jq .body`;
        if (prBodyResult.code === 0) {
          const prBody = prBodyResult.stdout.toString();
          const issueRef = argv.fork ? `${owner}/${repo}#${issueNumber}` : `#${issueNumber}`;
          
          // Check if any linking keywords exist (case-insensitive)
          const linkingKeywords = ['fixes', 'closes', 'resolves', 'fix', 'close', 'resolve'];
          const hasLinkingKeyword = linkingKeywords.some(keyword => {
            const regex = new RegExp(`\\b${keyword}\\s+${issueRef.replace(/[.*+?^${}()|[\]\\]/g, '\\$&')}\\b`, 'i');
            return regex.test(prBody);
          });
          
          if (!hasLinkingKeyword) {
            // No linking keyword found, update PR to add it
            await log(`  ⚠️  PR doesn't have issue linking keyword, adding it...`);
            
            // Append "Resolves #issueNumber" with separator
            const updatedBody = `${prBody}\n\n---\n\nResolves ${issueRef}`;
            
            // Write updated body to temp file
            const tempBodyFile = `/tmp/pr-body-fix-${Date.now()}.md`;
            await fs.writeFile(tempBodyFile, updatedBody);
            
            // Update the PR
            const updateResult = await $`gh pr edit ${pr.number} --repo ${owner}/${repo} --body-file "${tempBodyFile}"`;
            
            // Clean up temp file
            await fs.unlink(tempBodyFile).catch(() => {});
            
            if (updateResult.code === 0) {
              await log(`  ✅ Added issue linking to PR`);
            } else {
              await log(`  ⚠️  Could not update PR body to add issue link`);
            }
          } else {
            await log(`  ✅ PR already has proper issue linking`, { verbose: true });
          }
        }
        
        // Check if PR is in draft state and convert to ready if needed
        if (pr.isDraft) {
          await log(`  ⚠️  PR is in draft state, converting to ready for review...`);
          
          const readyResult = await $`gh pr ready ${pr.number} --repo ${owner}/${repo}`;
          
          if (readyResult.code === 0) {
            await log(`  ✅ PR converted to ready for review`);
          } else {
            await log(`  ⚠️  Could not convert PR to ready (${readyResult.stderr ? readyResult.stderr.toString().trim() : 'unknown error'})`);
          }
        } else {
          await log(`  ✅ PR is already ready for review`, { verbose: true });
        }
        
        // Upload log file to PR if requested
        if (argv.attachSolutionLogs) {
          await log(`\n📎 Uploading solution log to Pull Request...`);
          
          try {
            // Check if log file exists and is not empty
            const logStats = await fs.stat(logFile);
            if (logStats.size === 0) {
              await log(`  ⚠️  Log file is empty, skipping upload`);
            } else if (logStats.size > 25 * 1024 * 1024) { // 25MB GitHub limit
              await log(`  ⚠️  Log file too large (${Math.round(logStats.size / 1024 / 1024)}MB), GitHub limit is 25MB`);
            } else {
              // Read log file content
              const rawLogContent = await fs.readFile(logFile, 'utf8');
              
              // Sanitize log content to mask GitHub tokens
              await log(`  🔍 Sanitizing log content to mask GitHub tokens...`, { verbose: true });
              const logContent = await sanitizeLogContent(rawLogContent);
              
              // Create a formatted comment with the log file content
              const logComment = `## 🤖 Solution Log

This log file contains the complete execution trace of the AI solution process.

<details>
<summary>Click to expand solution log (${Math.round(logStats.size / 1024)}KB)</summary>

\`\`\`
${logContent}
\`\`\`

</details>

---
*Log automatically attached by solve.mjs with --attach-solution-logs option*`;

              // Write comment to temp file
              const tempLogCommentFile = `/tmp/log-comment-${Date.now()}.md`;
              await fs.writeFile(tempLogCommentFile, logComment);
              
              // Add comment to the PR
              const commentResult = await $`gh pr comment ${pr.number} --repo ${owner}/${repo} --body-file "${tempLogCommentFile}"`;
              
              // Clean up temp file
              await fs.unlink(tempLogCommentFile).catch(() => {});
              
              if (commentResult.code === 0) {
                await log(`  ✅ Solution log uploaded to PR as comment`);
                await log(`  📊 Log size: ${Math.round(logStats.size / 1024)}KB`);
              } else {
                await log(`  ❌ Failed to upload log to PR: ${commentResult.stderr ? commentResult.stderr.toString().trim() : 'unknown error'}`);
              }
            }
          } catch (uploadError) {
            await log(`  ❌ Error uploading log file: ${uploadError.message}`);
          }
        }
        
        await log(`\n🎉 SUCCESS: A solution has been prepared as a pull request`);
        await log(`📍 URL: ${pr.url}`);
        if (argv.attachSolutionLogs) {
          await log(`📎 Solution log has been attached to the Pull Request`);
        }
        await log(`\n✨ Please review the pull request for the proposed solution.`);
        process.exit(0);
      } else {
        await log(`  ℹ️  Found pull request #${pr.number} but it appears to be from a different session`);
      }
    } else {
      await log(`  ℹ️  No pull requests found from branch ${branchName}`);
    }

    // If no PR found, search for recent comments on the issue
    await log('\n🔍 Checking for new comments on issue #' + issueNumber + '...');

    // Get all comments and filter them
    const allCommentsResult = await $`gh api repos/${owner}/${repo}/issues/${issueNumber}/comments`;
    
    if (allCommentsResult.code !== 0) {
      await log('  ⚠️  Failed to check comments');
      // Continue with empty list
    }
    
    const allComments = JSON.parse(allCommentsResult.stdout.toString().trim() || '[]');

    // Filter for new comments by current user
    const newCommentsByUser = allComments.filter(comment =>
      comment.user.login === currentUser && new Date(comment.created_at) > referenceTime
    );

    if (newCommentsByUser.length > 0) {
      const lastComment = newCommentsByUser[newCommentsByUser.length - 1];
      await log(`  ✅ Found new comment by ${currentUser}`);
      
      // Upload log file to issue if requested
      if (argv.attachSolutionLogs) {
        await log(`\n📎 Uploading solution log to issue...`);
        
        try {
          // Check if log file exists and is not empty
          const logStats = await fs.stat(logFile);
          if (logStats.size === 0) {
            await log(`  ⚠️  Log file is empty, skipping upload`);
          } else if (logStats.size > 25 * 1024 * 1024) { // 25MB GitHub limit
            await log(`  ⚠️  Log file too large (${Math.round(logStats.size / 1024 / 1024)}MB), GitHub limit is 25MB`);
          } else {
            // Read log file content
            const rawLogContent = await fs.readFile(logFile, 'utf8');
            
            // Sanitize log content to mask GitHub tokens
            await log(`  🔍 Sanitizing log content to mask GitHub tokens...`, { verbose: true });
            const logContent = await sanitizeLogContent(rawLogContent);
            
            // Create a formatted comment with the log file content
            const logComment = `## 🤖 Solution Log

This log file contains the complete execution trace of the AI analysis process.

<details>
<summary>Click to expand solution log (${Math.round(logStats.size / 1024)}KB)</summary>

\`\`\`
${logContent}
\`\`\`

</details>

---
*Log automatically attached by solve.mjs with --attach-solution-logs option*`;

            // Write comment to temp file
            const tempLogCommentFile = `/tmp/log-comment-issue-${Date.now()}.md`;
            await fs.writeFile(tempLogCommentFile, logComment);
            
            // Add comment to the issue
            const commentResult = await $`gh issue comment ${issueNumber} --repo ${owner}/${repo} --body-file "${tempLogCommentFile}"`;
            
            // Clean up temp file
            await fs.unlink(tempLogCommentFile).catch(() => {});
            
            if (commentResult.code === 0) {
              await log(`  ✅ Solution log uploaded to issue as comment`);
              await log(`  📊 Log size: ${Math.round(logStats.size / 1024)}KB`);
            } else {
              await log(`  ❌ Failed to upload log to issue: ${commentResult.stderr ? commentResult.stderr.toString().trim() : 'unknown error'}`);
            }
          }
        } catch (uploadError) {
          await log(`  ❌ Error uploading log file: ${uploadError.message}`);
        }
      }
      
      await log(`\n💬 SUCCESS: Comment posted on issue`);
      await log(`📍 URL: ${lastComment.html_url}`);
      if (argv.attachSolutionLogs) {
        await log(`📎 Solution log has been attached to the issue`);
      }
      await log(`\n✨ A clarifying comment has been added to the issue.`);
      process.exit(0);
    } else if (allComments.length > 0) {
      await log(`  ℹ️  Issue has ${allComments.length} existing comment(s)`);
    } else {
      await log(`  ℹ️  No comments found on issue`);
    }

    // If neither found, it might not have been necessary to create either
    await log('\n📋 No new pull request or comment was created.');
    await log('   The issue may have been resolved differently or required no action.');
    await log(`\n💡 Review the session log for details:`);
    await log(`   ${logFile}`);
    process.exit(0);

  } catch (searchError) {
    await log('\n⚠️  Could not verify results:', searchError.message);
    await log(`\n💡 Check the log file for details:`);
    await log(`   ${logFile}`);
    process.exit(0);
  }

} catch (error) {
  await log('Error executing command:', error.message);
  process.exit(1);
} finally {
  // Clean up temporary directory (but not when resuming or when limit reached)
  if (!argv.resume && !limitReached) {
    try {
      process.stdout.write('\n🧹 Cleaning up...');
      await fs.rm(tempDir, { recursive: true, force: true });
      await log(' ✅');
    } catch (cleanupError) {
      await log(' ⚠️  (failed)');
    }
  } else if (argv.resume) {
    await log(`\n📁 Keeping directory for resumed session: ${tempDir}`);
  } else if (limitReached) {
    await log(`\n📁 Keeping directory for future resume: ${tempDir}`);
  }
}<|MERGE_RESOLUTION|>--- conflicted
+++ resolved
@@ -319,7 +319,6 @@
   return `${spaces}${icon} ${paddedLabel} ${value || ''}`;
 };
 
-<<<<<<< HEAD
 // Helper function to check if CLAUDE.md exists in a PR branch
 const checkClaudeMdInBranch = async (owner, repo, branchName) => {
   try {
@@ -332,7 +331,6 @@
   }
 };
 
-=======
 // Helper function to check GitHub permissions and warn about missing scopes
 const checkGitHubPermissions = async () => {
   try {
@@ -411,8 +409,6 @@
   await log(`\n❌ Cannot proceed without valid GitHub authentication`, { level: 'error' });
   process.exit(1);
 }
-
->>>>>>> 778c89b8
 // Validate GitHub issue or pull request URL format
 const isIssueUrl = issueUrl.match(/^https:\/\/github\.com\/[^\/]+\/[^\/]+\/issues\/\d+$/);
 const isPrUrl = issueUrl.match(/^https:\/\/github\.com\/[^\/]+\/[^\/]+\/pull\/\d+$/);
