--- conflicted
+++ resolved
@@ -72,86 +72,6 @@
 // Use getResourceSnapshot from memory-check module
 const getResourceSnapshot = memoryCheck.getResourceSnapshot;
 
-<<<<<<< HEAD
-=======
-// Function to create yargs configuration - avoids duplication
-const createYargsConfig = (yargsInstance) => {
-  return yargsInstance
-    .usage('Usage: $0 <issue-url> [options]')
-    .positional('issue-url', {
-      type: 'string',
-      description: 'The GitHub issue URL to solve'
-    })
-    .option('resume', {
-      type: 'string',
-      description: 'Resume from a previous session ID (when limit was reached)',
-      alias: 'r'
-    })
-    .option('dry-run', {
-      type: 'boolean',
-      description: 'Prepare everything but do not execute Claude',
-      alias: 'n'
-    })
-    .option('model', {
-      type: 'string',
-      description: 'Model to use (opus or sonnet)',
-      alias: 'm',
-      default: 'sonnet',
-      choices: ['opus', 'sonnet']
-    })
-    .option('auto-pull-request-creation', {
-      type: 'boolean',
-      description: 'Automatically create a draft pull request before running Claude',
-      default: true
-    })
-    .option('verbose', {
-      type: 'boolean',
-      description: 'Enable verbose logging for debugging',
-      alias: 'v',
-      default: false
-    })
-    .option('fork', {
-      type: 'boolean',
-      description: 'Fork the repository if you don\'t have write access',
-      alias: 'f',
-      default: false
-    })
-    .option('attach-logs', {
-      type: 'boolean',
-      description: 'Upload the solution log file to the Pull Request on completion (⚠️ WARNING: May expose sensitive data)',
-      default: false
-    })
-    .option('auto-continue', {
-      type: 'boolean',
-      description: 'Automatically continue with existing PRs for this issue if they are older than 24 hours',
-      default: false
-    })
-    .option('auto-continue-limit', {
-      type: 'boolean',
-      description: 'Automatically continue when Claude limit resets (waits until reset time)',
-      default: false,
-      alias: 'c'
-    })
-    .option('auto-continue-only-on-new-comments', {
-      type: 'boolean',
-      description: 'Explicitly fail on absence of new comments in auto-continue or continue mode',
-      default: false
-    })
-    .option('continue-only-on-feedback', {
-      type: 'boolean',
-      description: 'Only continue if feedback is detected (works only with pull request link or issue link with --auto-continue)',
-      default: false
-    })
-    .option('min-disk-space', {
-      type: 'number',
-      description: 'Minimum required disk space in MB (default: 500)',
-      default: 500
-    })
-    .help('h')
-    .alias('h', 'help');
-};
-
->>>>>>> 994a0418
 // Check for help flag before processing other arguments
 const rawArgs = hideBin(process.argv);
 if (rawArgs.includes('--help') || rawArgs.includes('-h')) {
